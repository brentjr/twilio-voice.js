import Call from '../../lib/twilio/call';
import Device from '../../lib/twilio/device';
import * as assert from 'assert';
import { EventEmitter } from 'events';
import { SinonFakeTimers, SinonSpy, SinonStubbedInstance } from 'sinon';
import * as sinon from 'sinon';
import { GeneralErrors, MediaErrors, InvalidStateError, InvalidArgumentError } from '../../lib/twilio/errors';

const Util = require('../../lib/twilio/util');

/* tslint:disable-next-line */
describe('Call', function() {
  let audioHelper: any;
  let callback: Function;
  let clock: SinonFakeTimers;
  let config: Call.Config;
  let conn: Call;
  let mediaHandler: any;
  let monitor: any;
  let onIgnore: any;
  let options: Call.Options;
  let pstream: any;
  let publisher: any;
  let rtcConfig: RTCConfiguration;
  let soundcache: Map<Device.SoundName, any>;
  let voiceEventSidGenerator: () => string;

  const wait = (timeout?: number) => new Promise(r => setTimeout(r, timeout || 0));

  const MediaHandler = () => {
    mediaHandler = createEmitterStub(require('../../lib/twilio/rtc/peerconnection').default);
    mediaHandler.setInputTracksFromStream = sinon.spy((rejectCode?: number) => {
      return rejectCode ? Promise.reject({ code: rejectCode }) : Promise.resolve();
    });
    mediaHandler.answerIncomingCall = sinon.spy((a: any, b: any, c: any, d: RTCConfiguration, cb: Function) => {
      callback = cb;
      rtcConfig = d;
    });
    mediaHandler.openDefaultDeviceWithConstraints = sinon.spy(() => Promise.resolve());
    mediaHandler.stream = Symbol('stream');
    mediaHandler._remoteStream = Symbol('_remoteStream');
    mediaHandler.isMuted = false;
    mediaHandler.mute = sinon.spy((shouldMute: boolean) => { mediaHandler.isMuted = shouldMute; });
    mediaHandler.version = {pc: {}, getSDP: () =>
      'a=rtpmap:1337 opus/48000/2\na=rtpmap:0 PCMU/8000\na=fmtp:0\na=fmtp:1337 maxaveragebitrate=12000'};
    return mediaHandler;
  };

  const StatsMonitor: any = () => monitor = createEmitterStub(require('../../lib/twilio/statsMonitor').default);

  afterEach(() => {
    clock.restore();
  });

  beforeEach(() => {
    clock = sinon.useFakeTimers(Date.now());

    audioHelper = createEmitterStub(require('../../lib/twilio/audiohelper').default);
    onIgnore = sinon.spy();
    pstream = createEmitterStub(require('../../lib/twilio/pstream').default);
    publisher = createEmitterStub(require('../../lib/twilio/eventpublisher').default);
    publisher.postMetrics = sinon.spy(() => Promise.resolve());

    pstream.transport = {
      on: sinon.stub()
    };

    soundcache = new Map()
    Object.values(Device.SoundName).forEach((soundName: Device.SoundName) => {
      soundcache.set(soundName, { play: sinon.spy() });
    });

    voiceEventSidGenerator = sinon.stub().returns('foobar-voice-event-sid');

    config = {
      audioHelper,
      isUnifiedPlanDefault: false,
      onIgnore,
      publisher,
      pstream,
      soundcache,
    };

    options = {
      enableImprovedSignalingErrorPrecision: false,
      MediaHandler,
      StatsMonitor,
      voiceEventSidGenerator,
    };

    conn = new Call(config, options);
  });

  describe('constructor', () => {
    it('should set .parameters to options.callParameters', () => {
      const callParameters = { foo: 'bar' };
      conn = new Call(config, Object.assign(options, { callParameters }));
      assert.equal(conn.parameters, callParameters);
    });

    it('should convert options.twimlParams to .customParameters as a Map<string, string>', () => {
      conn = new Call(config, Object.assign(options, { twimlParams: {
        foo: 'bar',
        baz: 123,
      }}));
      assert.equal(conn.customParameters.get('foo'), 'bar');
      assert.equal(conn.customParameters.get('baz'), 123);
    });

    context('when incoming', () => {
      it('should send incoming event to insights', () => {
        conn = new Call(config, Object.assign(options, { callParameters: {
          CallSid: 'CA123'
        }}));
        assert.equal(publisher.info.lastCall.args[1], 'incoming');
      });

      it('should populate the .callerInfo fields appropriately when StirStatus is A', () => {
        conn = new Call(config, Object.assign(options, { callParameters: {
          StirStatus: 'TN-Validation-Passed-A',
          CallSid: 'CA123',
          From: '929-321-2323',
        }}));
        let callerInfo: Call.CallerInfo;
        if (conn.callerInfo !== null) {
          callerInfo = conn.callerInfo;
          assert.equal(callerInfo.isVerified, true);
        } else {
          throw Error('callerInfo object null, but expected to be populated');
        }
      });

      it('should populate the .callerInfo fields appropriately when StirStatus is B', () => {
        conn = new Call(config, Object.assign(options, { callParameters: {
          StirStatus: 'TN-Validation-Passed-B',
          CallSid: 'CA123',
          From: '1-929-321-2323',
        }}));
        let callerInfo: Call.CallerInfo;
        if (conn.callerInfo !== null) {
          callerInfo = conn.callerInfo;
          assert.equal(callerInfo.isVerified, false);
        } else {
          throw Error('callerInfo object null, but expected to be populated');
        }
      });

      it('should populate the .callerInfo fields appropriately when StirStatus is C', () => {
        conn = new Call(config, Object.assign(options, { callParameters: {
          StirStatus: 'TN-Validation-Passed-C',
          CallSid: 'CA123',
          From: '1 (929) 321-2323',
        }}));
        let callerInfo: Call.CallerInfo;
        if (conn.callerInfo !== null) {
          callerInfo = conn.callerInfo;
          assert.equal(callerInfo.isVerified, false);
        } else {
          throw Error('callerInfo object null, but expected to be populated');
        }
      });

      it('should populate the .callerInfo fields appropriately when StirStatus is failed-A', () => {
        conn = new Call(config, Object.assign(options, { callParameters: {
          StirStatus: 'TN-Validation-Failed-A',
          CallSid: 'CA123',
          From: '1 (929) 321 2323',
        }}));
        let callerInfo: Call.CallerInfo;
        if (conn.callerInfo !== null) {
          callerInfo = conn.callerInfo;
          assert.equal(callerInfo.isVerified, false);
        } else {
          throw Error('callerInfo object null, but expected to be populated');
        }
      });

      it('should populate the .callerInfo fields appropriately when StirStatus is failed-B', () => {
        conn = new Call(config, Object.assign(options, { callParameters: {
          StirStatus: 'TN-Validation-Failed-B',
          CallSid: 'CA123',
          From: '1 929 321 2323',
        }}));
        let callerInfo: Call.CallerInfo;
        if (conn.callerInfo !== null) {
          callerInfo = conn.callerInfo;
          assert.equal(callerInfo.isVerified, false);
        } else {
          throw Error('callerInfo object null, but expected to be populated');
        }
      });

      it('should populate the .callerInfo fields appropriately when StirStatus is failed-C', () => {
        conn = new Call(config, Object.assign(options, { callParameters: {
          StirStatus: 'TN-Validation-Failed-C',
          CallSid: 'CA123',
          From: '19293212323',
        }}));
        let callerInfo: Call.CallerInfo;
        if (conn.callerInfo !== null) {
          callerInfo = conn.callerInfo;
          assert.equal(callerInfo.isVerified, false);
        } else {
          throw Error('callerInfo object null, but expected to be populated');
        }
      });

      it('should populate the .callerInfo fields appropriately when StirStatus is no-validation', () => {
        conn = new Call(config, Object.assign(options, { callParameters: {
          StirStatus: 'TN-No-Validation',
          CallSid: 'CA123',
          From: '+19293212323',
        }}));
        let callerInfo: Call.CallerInfo;
        if (conn.callerInfo !== null) {
          callerInfo = conn.callerInfo;
          assert.equal(callerInfo.isVerified, false);
        } else {
          throw Error('callerInfo object null, but expected to be populated');
        }
      });

      it('should set .callerInfo to null when StirStatus is undefined', () => {
        conn = new Call(config, Object.assign(options, { callParameters: {
          CallSid: 'CA123',
          From: '19293212323',
        }}));
        assert.equal(conn.callerInfo, null);
      });

      describe('when From is not a number', () => {
        it('should populate the .callerInfo fields appropriately when StirStatus is A', () => {
          conn = new Call(config, Object.assign(options, { callParameters: {
            StirStatus: 'TN-Validation-Passed-A',
            CallSid: 'CA123',
            From: 'client:alice',
          }}));
          let callerInfo: Call.CallerInfo;
          if (conn.callerInfo !== null) {
            callerInfo = conn.callerInfo;
            assert.equal(callerInfo.isVerified, true);
          } else {
            throw Error('callerInfo object null, but expected to be populated');
          }
        });

        it('should populate the .callerInfo fields appropriately when StirStatus is failed-A', () => {
          conn = new Call(config, Object.assign(options, { callParameters: {
            StirStatus: 'TN-Validation-Failed-A',
            CallSid: 'CA123',
            From: 'client:alice',
          }}));
          let callerInfo: Call.CallerInfo;
          if (conn.callerInfo !== null) {
            callerInfo = conn.callerInfo;
            assert.equal(callerInfo.isVerified, false);
          } else {
            throw Error('callerInfo object null, but expected to be populated');
          }
        });
      });

      describe('when additional parameters are supplied', () => {
        it('should populate the .callerInfo fields appropriately when DisplayName is supplied', () => {
          conn = new Call(config, Object.assign(options, { callParameters: {
            StirStatus: 'TN-Validation-Passed-A',
            CallSid: 'CA123',
            From: 'client:alice',
            DisplayName: 'foo bar baz',
          }}));
          let callerInfo: Call.CallerInfo;
          if (conn.callerInfo !== null) {
            callerInfo = conn.callerInfo;
            assert.equal(callerInfo.isVerified, true);
          } else {
            throw Error('callerInfo object null, but expected to be populated');
          }
        });

        it('should populate the .callerInfo fields appropriately when a long string is supplied', () => {
          conn = new Call(config, Object.assign(options, { callParameters: {
            StirStatus: 'TN-Validation-Passed-A',
            CallSid: 'CA123',
            From: 'client:alice',
            DisplayName: Array(100).fill('foo bar baz').join(','),
          }}));
          let callerInfo: Call.CallerInfo;
          if (conn.callerInfo !== null) {
            callerInfo = conn.callerInfo;
            assert.equal(callerInfo.isVerified, true);
          } else {
            throw Error('callerInfo object null, but expected to be populated');
          }
        });
      });
    });

    context('when outgoing', () => {
      it('should send outgoing event to insights', () => {
        conn = new Call(config, Object.assign(options, { preflight: true }));
        const args = publisher.info.lastCall.args;
        assert.equal(args[1], 'outgoing');
        assert.deepEqual(args[2], { preflight: true })
      });

      it('should not populate the .callerInfo fields, instead return null', () => {
        conn = new Call(config, Object.assign(options, { callParameters: {
          StirStatus: 'TN-Validation-Passed-A',
        }}));
        assert.equal(conn.callerInfo, null);
      });
    });

    it('should set .direction to CallDirection.Outgoing if there is no CallSid', () => {
      const callParameters = { foo: 'bar' };
      conn = new Call(config, Object.assign(options, { callParameters }));
      assert.equal(conn.direction, Call.CallDirection.Outgoing);
    });

    it('should set .direction to CallDirection.Incoming if there is a CallSid', () => {
      const callParameters = { CallSid: 'CA1234' };
      conn = new Call(config, Object.assign(options, { callParameters }));
      assert.equal(conn.direction, Call.CallDirection.Incoming);
    });

    it('should disable monitor warnings', () => {
      sinon.assert.calledOnce(monitor.disableWarnings);
    });

    it('should enable monitor warnings after 5000 ms', () => {
      clock.tick(5000 - 10);
      sinon.assert.notCalled(monitor.enableWarnings);
      clock.tick(20);
      sinon.assert.calledOnce(monitor.enableWarnings);
    });
  });

  describe('.accept', () => {
    [
      Call.State.Open,
      Call.State.Connecting,
      Call.State.Ringing,
      Call.State.Closed,
    ].forEach((state: Call.State) => {
      context(`when state is ${state}`, () => {
        beforeEach(() => {
          (conn as any)['_status'] = state;
        });

        it('should not transition state', () => {
          conn.accept();
          assert.equal(conn.status(), state);
        });

        it('should not call mediaHandler.openDefaultDeviceWithConstraints', () => {
          conn.accept();
          sinon.assert.notCalled(mediaHandler.openDefaultDeviceWithConstraints);
        });
      });
    });

    it('should transition state to Connecting', () => {
      conn.accept();
      assert.equal(conn.status(), Call.State.Connecting);
    });

    context('when getInputStream is not present', () => {
      it('should call mediaHandler.openDefaultDeviceWithConstraints with rtcConstraints if passed', () => {
        conn.accept({ rtcConstraints: { audio: { foo: 'bar' } as MediaTrackConstraints } });
        sinon.assert.calledWith(mediaHandler.openDefaultDeviceWithConstraints, { foo: 'bar' });
      });

      it('should call mediaHandler.openDefaultDeviceWithConstraints with options.audioConstraints if no args', () => {
        Object.assign(options, { rtcConstraints: { audio: { bar: 'baz' } } });
        conn = new Call(config, options);
        conn.accept();
        sinon.assert.calledWith(mediaHandler.openDefaultDeviceWithConstraints, { bar: 'baz' });
      });

      it('should result in a `denied` error when `getUserMedia` does not allow the application to access the media', () => {
        return new Promise<void>(resolve => {
<<<<<<< HEAD
          mediaHandler.openWithConstraints = () => {
=======
          mediaHandler.openDefaultDeviceWithConstraints = () => {
>>>>>>> 20aa4c3f
            const p = Promise.reject({
              code: 0,
              name: 'NotAllowedError',
              message: 'Permission denied',
            });
            p.catch(() => resolve());
            return p;
          }

          conn.accept();
        }).then(() => {
          sinon.assert.calledWith(publisher.error, 'get-user-media', 'denied');
        });
      });
    });

    context('when getInputStream is present and succeeds', () => {
      let getInputStream: any;
<<<<<<< HEAD
      let onGetUserMedia: any;
=======
>>>>>>> 20aa4c3f
      let wait: Promise<any>;

      beforeEach(() => {
        onGetUserMedia = sinon.stub();
        getInputStream = sinon.spy(() => 'foo');
        Object.assign(options, { getInputStream, onGetUserMedia });
        conn = new Call(config, options);

        mediaHandler.setInputTracksFromStream = sinon.spy(() => {
          const p = Promise.resolve();
          wait = p.then(() => Promise.resolve());
          return p;
        });
      });

      it('should call mediaHandler.setInputTracksFromStream', () => {
        conn.accept();
        sinon.assert.calledWith(mediaHandler.setInputTracksFromStream, 'foo');
      });

      it('should publish a get-user-media succeeded event', () => {
        conn.accept();
        return wait.then(() => {
          sinon.assert.calledWith(publisher.info, 'get-user-media', 'succeeded');
        });
      });

      it('should call onGetUserMedia callback', () => {
        conn.accept();
        return wait.then(() => {
          sinon.assert.calledWith(onGetUserMedia);
        });
      });

      context('when incoming', () => {
        beforeEach(() => {
          getInputStream = sinon.spy(() => 'foo');
          Object.assign(options, {
            getInputStream,
            callParameters: { CallSid: 'CA123' },
            rtcConfiguration: {
              foo: 'bar',
              sdpSemantics: 'unified-plan',
            },
          });
          conn = new Call(config, options);

          mediaHandler.setInputTracksFromStream = sinon.spy(() => {
            const p = Promise.resolve();
            wait = p.then(() => Promise.resolve());
            return p;
          });
        });

        it('should call mediaHandler.answerIncomingCall', () => {
          conn.accept();
          return wait.then(() => {
            sinon.assert.calledOnce(mediaHandler.answerIncomingCall);
          });
        });

        it('should call mediaHandler.answerIncomingCall with override `rtcConfiguration`', () => {
          const rtcConfiguration = {
            iceServers: [{ urls: 'foo-ice-server-url' }],
          };
          conn.accept({ rtcConfiguration });
          return wait.then(() => {
            assert.deepEqual(mediaHandler.answerIncomingCall.args[0][3], rtcConfiguration);
          });
        });

        context('when the success callback is called', () => {
          it('should publish an accepted-by-local event', () => {
            conn.accept();
            return wait.then(() => {
              callback('foo');
              sinon.assert.calledWith(publisher.info, 'connection', 'accepted-by-local');
            });
          });

          it('should publish a settings:codec event', () => {
            conn.accept();
            return wait.then(() => {
              callback('foo');
              sinon.assert.calledWith(publisher.info, 'settings', 'codec', {
                codec_params: 'maxaveragebitrate=12000',
                selected_codec: 'opus/48000/2',
              });
            });
          });

          it('should call monitor.enable', () => {
            conn.accept();
            return wait.then(() => {
              callback('foo');
              sinon.assert.calledWith(monitor.enable, 'foo');
            });
          });
        });
      });

      context('when outgoing', () => {
        let callback: Function;

        beforeEach(() => {
          getInputStream = sinon.spy(() => 'foo');
          Object.assign(options, { getInputStream });
          options.twimlParams = {
            To: 'foo',
            a: undefined,
            b: true,
            c: false,
            d: '',
            e: 123,
            f: '123',
            g: null,
            h: 'undefined',
            i: 'null',
            j: 0,
            k: '0',
            l: 'a$b&c?d=e',
          };
          conn = new Call(config, options);

          mediaHandler.setInputTracksFromStream = sinon.spy(() => {
            const p = Promise.resolve();
            wait = p.then(() => Promise.resolve());
            return p;
          });

          mediaHandler.makeOutgoingCall = sinon.spy((a: any, b: any, c: any, d: any, e: any, _callback: Function) => {
            callback = _callback;
          });
        });

        it('should call mediaHandler.makeOutgoingCall with correctly encoded params', () => {
          conn.accept();
          return wait.then(() => {
            sinon.assert.calledOnce(mediaHandler.makeOutgoingCall);
            assert.equal(mediaHandler.makeOutgoingCall.args[0][1],
              'To=foo&a=undefined&b=true&c=false&d=&e=123&f=123&g=null&h=undefined&i=null&j=0&k=0&l=a%24b%26c%3Fd%3De');
          });
        });

        it('should call mediaHandler.makeOutgoingCall with an override `rtcConfiguration`', () => {
          const rtcConfiguration = {
            iceServers: [{ urls: 'foo-ice-server-url' }],
          };
          conn.accept({ rtcConfiguration });
          return wait.then(() => {
            assert.deepEqual(mediaHandler.makeOutgoingCall.args[0][4], rtcConfiguration);
          });
        });

        context('when the success callback is called', () => {
          it('should publish an accepted-by-remote event', () => {
            conn.accept();
            return wait.then(() => {
              callback('foo');
              sinon.assert.calledWith(publisher.info, 'connection', 'accepted-by-remote');
            });
          });

          it('should publish a settings:codec event', () => {
            conn.accept();
            return wait.then(() => {
              callback('foo');
              sinon.assert.calledWith(publisher.info, 'settings', 'codec', {
                codec_params: 'maxaveragebitrate=12000',
                selected_codec: 'opus/48000/2',
              });
            });
          });

          it('should call monitor.enable', () => {
            conn.accept();
            return wait.then(() => {
              callback('foo');
              sinon.assert.calledWith(monitor.enable, 'foo');
            });
          });
        });
      });

      context('if call state transitions before connect finishes', () => {
        beforeEach(() => {
          mediaHandler.setInputTracksFromStream = sinon.spy(() => {
            (conn as any)['_status'] = Call.State.Closed;
            const p = Promise.resolve();
            wait = p.then(() => Promise.resolve());
            return p;
          });
        });

        it('should call mediaHandler.close', () => {
          conn.accept();
          return wait.then(() => {
            sinon.assert.calledOnce(mediaHandler.close);
          });
        });

        it('should not set a pstream listener for hangup', () => {
          pstream.addListener = sinon.spy();
          conn.accept();
          return wait.then(() => {
            sinon.assert.notCalled(pstream.addListener);
          });
        });
      });
    });

    context('when getInputStream is present and fails with 31208', () => {
      let getInputStream: () => any;
      let wait: Promise<any>;

      beforeEach(() => {
        getInputStream = sinon.spy(() => 'foo');

        Object.assign(options, { getInputStream });
        conn = new Call(config, options);

        mediaHandler.setInputTracksFromStream = sinon.spy(() => {
          const p = Promise.reject({ code: 31208 });
          wait = p.catch(() => Promise.resolve());
          return p;
        });
      });

      it('should publish a get-user-media denied error', () => {
        conn.accept({ rtcConstraints: { audio: { foo: 'bar' } as MediaTrackConstraints } });
        return wait.then(() => {
          sinon.assert.calledWith(publisher.error, 'get-user-media', 'denied');
        });
      });
    });

    context('when getInputStream is present and fails without 31208', () => {
      let getInputStream: () => any;
      let wait: Promise<any>;

      beforeEach(() => {
        getInputStream = sinon.spy(() => 'foo');

        Object.assign(options, { getInputStream });
        conn = new Call(config, options);

        mediaHandler.setInputTracksFromStream = sinon.spy(() => {
          const p = Promise.reject({ });
          wait = p.catch(() => Promise.resolve());
          return p;
        });
      });

      it('should publish a get-user-media failed error', () => {
        conn.accept({ rtcConstraints: { audio: { foo: 'bar' } as MediaTrackConstraints } });
        return wait.then(() => {
          sinon.assert.calledWith(publisher.error, 'get-user-media', 'failed');
        });
      });
    });
  });

  describe('.disconnect()', () => {
    [
      Call.State.Open,
      Call.State.Connecting,
      Call.State.Ringing,
    ].forEach((state: Call.State) => {
      context(`when state is ${state}`, () => {
        beforeEach(() => {
          (conn as any)['_status'] = state;
        });

        it('should call pstream.hangup', () => {
          conn.disconnect();
          sinon.assert.calledWith(pstream.hangup, conn.outboundConnectionId);
        });

        it('should call mediaHandler.close', () => {
          conn.disconnect();
          sinon.assert.calledOnce(mediaHandler.close);
        });

        [
          'ack',
          'answer',
          'cancel',
          'connected',
          'error',
          'hangup',
          'message',
          'ringing',
          'transportClose',
        ].forEach((eventName: string) => {
          it(`should call pstream.removeListener on ${eventName}`, () => {
            conn.disconnect();
            clock.tick(10);
            assert.equal(pstream.listenerCount(eventName), 0);
          });
        });
      });
    });

    [
      Call.State.Pending,
      Call.State.Closed,
    ].forEach((state: Call.State) => {
      context(`when state is ${state}`, () => {
        beforeEach(() => {
          (conn as any)['_status'] = state;
        });

        it('should not call pstream.hangup', () => {
          conn.disconnect();
          sinon.assert.notCalled(pstream.hangup);
        });

        it('should not call mediaHandler.close', () => {
          conn.disconnect();
          sinon.assert.notCalled(mediaHandler.close);
        });
      });
    });
  });

  describe('.getLocalStream()', () => {
    it('should get the local MediaStream from the MediaHandler', () => {
      assert.equal(conn.getLocalStream(), mediaHandler.stream);
    });
  });

  describe('.getRemoteStream()', () => {
    it('should get the local MediaStream from the MediaHandler', () => {
      assert.equal(conn.getRemoteStream(), mediaHandler._remoteStream);
    });
  });

  describe('.ignore()', () => {
    context('when state is pending', () => {
      it('should call mediaHandler.ignore', () => {
        conn.ignore();
        sinon.assert.calledOnce(mediaHandler.ignore);
      });

      it('should transition state to closed', () => {
        conn.ignore();
        assert.equal(conn.status(), Call.State.Closed);
      });

      it('should publish an event to insights', () => {
        conn.ignore();
        sinon.assert.calledWith(publisher.info, 'connection', 'ignored-by-local');
      });

      it('should call the onIgnore callback', () => {
        conn.ignore();
        sinon.assert.called(onIgnore);
      });
    });

    [
      Call.State.Closed,
      Call.State.Connecting,
      Call.State.Open,
      Call.State.Ringing,
    ].forEach((state: Call.State) => {
      context(`when call state is ${state}`, () => {
        beforeEach(() => {
          (conn as any)['_status'] = state;
        });

        it('should not call mediaHandler.ignore', () => {
          conn.ignore();
          sinon.assert.notCalled(mediaHandler.ignore);
        });

        it('should not emit cancel', () => {
          conn.on('cancel', () => { throw new Error('Should not have emitted cancel'); });
          conn.ignore();
        });

        it('should not transition state to closed', () => {
          conn.ignore();
          assert.equal(conn.status(), state);
        });

        it('should not publish an event to insights', () => {
          conn.ignore();
          publisher.info.getCalls().forEach((methodCall: any) => {
            const insightsEventName = methodCall.args[1];
            assert.notEqual(insightsEventName, 'ignored-by-local');
          });
        });
      });
    });
  });

  describe('.isMuted()', () => {
    it('should return isMuted from MediaHandler', () => {
      assert.equal(conn.isMuted(), mediaHandler.isMuted);
    });
  });

  describe('.mute()', () => {
    context('when mediaHandler.isMuted was previously true', () => {
      beforeEach(() => {
        mediaHandler.isMuted = true;
      });

      [true, undefined].forEach((value?: boolean) => {
        context(`when ${value}`, () => {
          it('should call mediaHandler.mute()', () => {
            conn.mute(value);
            sinon.assert.calledOnce(mediaHandler.mute);
            sinon.assert.calledWith(mediaHandler.mute, true);
          });

          it('should not call publisher.info', () => {
            conn.mute(value);
            publisher.info.getCalls().forEach((methodCall: any) => {
              const insightsEventName = methodCall.args[1];
              assert.notEqual(insightsEventName, 'muted');
              assert.notEqual(insightsEventName, 'unmuted');
            });
          });

          it('should not emit mute', () => {
            conn.on('mute', () => { throw new Error('Expected mute to not be emitted'); });
            conn.mute(value);
          });
        });
      });

      context(`when false`, () => {
        it('should call mediaHandler.mute()', () => {
          conn.mute(false);
          sinon.assert.calledOnce(mediaHandler.mute);
          sinon.assert.calledWith(mediaHandler.mute, false);
        });

        it('should call publisher.info', () => {
          conn.mute(false);
          sinon.assert.calledWith(publisher.info, 'connection', 'unmuted');
        });

        it('should emit mute', (done) => {
          conn.on('mute', () => done());
          conn.mute(false);
        });
      });
    });

    context('when mediaHandler.isMuted was previously false', () => {
      beforeEach(() => {
        mediaHandler.isMuted = false;
      });

      [true, undefined].forEach((value?: boolean) => {
        context(`when ${value}`, () => {
          it('should call mediaHandler.mute()', () => {
            conn.mute(value);
            sinon.assert.calledOnce(mediaHandler.mute);
            sinon.assert.calledWith(mediaHandler.mute, true);
          });
        });

        it('should call publisher.info', () => {
          conn.mute(value);
          sinon.assert.calledWith(publisher.info, 'connection', 'muted');
        });

        it('should emit mute', (done) => {
          conn.on('mute', () => done());
          conn.mute(value);
        });
      });

      context(`when false`, () => {
        it('should call mediaHandler.mute()', () => {
          conn.mute(false);
          sinon.assert.calledOnce(mediaHandler.mute);
          sinon.assert.calledWith(mediaHandler.mute, false);
        });

        it('should not call publisher.info', () => {
          conn.mute(false);
          publisher.info.getCalls().forEach((methodCall: any) => {
            const insightsEventName = methodCall.args[1];
            assert.notEqual(insightsEventName, 'muted');
            assert.notEqual(insightsEventName, 'unmuted');
          });
        });

        it('should not emit mute', () => {
          conn.on('mute', () => { throw new Error('Expected mute to not be emitted'); });
          conn.mute(false);
        });
      });
    });
  });

  describe('.reject()', () => {
    context('when state is pending', () => {
      it('should call pstream.reject', () => {
        conn.reject();
        sinon.assert.calledOnce(pstream.reject);
        sinon.assert.calledWith(pstream.reject, conn.parameters.CallSid);
      });

      it('should call mediaHandler.reject', () => {
        conn.reject();
        sinon.assert.calledOnce(mediaHandler.reject);
      });

      it('should call mediaHandler.close', () => {
        conn.reject();
        sinon.assert.calledOnce(mediaHandler.close);
      });

      it('should emit cancel', (done) => {
        conn.on('reject', () => done());
        conn.reject();
      });

      it('should publish an event to insights', () => {
        conn.reject();
        sinon.assert.calledWith(publisher.info, 'connection', 'rejected-by-local');
      });

      it('should transition status to closed', () => {
        conn.reject();
        assert.equal(conn.status(), 'closed');
      });

      it('should not emit a disconnect event', () => {
        const callback = sinon.stub();
        conn['_mediaHandler'].close = () => mediaHandler.onclose();
        conn.on('disconnect', callback);
        conn.reject();
        clock.tick(10);
        sinon.assert.notCalled(callback);
      });

      it('should not play disconnect sound', () => {
        conn['_mediaHandler'].close = () => mediaHandler.onclose();
        conn.reject();
        clock.tick(10);
        sinon.assert.notCalled(soundcache.get(Device.SoundName.Disconnect).play);
      });

      [
        'ack',
        'answer',
        'cancel',
        'connected',
        'error',
        'hangup',
        'message',
        'ringing',
        'transportClose',
      ].forEach((eventName: string) => {
        it(`should call pstream.removeListener on ${eventName}`, () => {
          conn.reject();
          clock.tick(10);
          assert.equal(pstream.listenerCount(eventName), 0);
        });
      });
    });

    [
      Call.State.Closed,
      Call.State.Connecting,
      Call.State.Open,
      Call.State.Ringing,
    ].forEach((state: Call.State) => {
      context(`when call state is ${state}`, () => {
        beforeEach(() => {
          (conn as any)['_status'] = state;
        });

        it('should not call pstream.reject', () => {
          conn.reject();
          sinon.assert.notCalled(pstream.reject);
        });

        it('should not call mediaHandler.reject', () => {
          conn.reject();
          sinon.assert.notCalled(mediaHandler.reject);
        });

        it('should not call mediaHandler.close', () => {
          conn.reject();
          sinon.assert.notCalled(mediaHandler.close);
        });

        it('should not emit reject', () => {
          conn.on('reject', () => { throw new Error('Should not have emitted reject'); });
          conn.reject();
        });

        it('should not publish an event to insights', () => {
          conn.reject();
          publisher.info.getCalls().forEach((methodCall: any) => {
            const insightsEventName = methodCall.args[1];
            assert.notEqual(insightsEventName, 'rejected-by-local');
          });
        });
      });
    });
  });

  describe('.postFeedback()', () => {
    it('should call publisher.info with feedback received-none when called with no arguments', () => {
      conn.postFeedback();
      sinon.assert.calledWith(publisher.info, 'feedback', 'received-none');
    });

    Object.values(Call.FeedbackScore).forEach((score: any) => {
      Object.values(Call.FeedbackIssue).forEach((issue: Call.FeedbackIssue) => {
        it(`should call publisher.info with feedback received-none when called with ${score} and ${issue}`, () => {
          conn.postFeedback(score, issue);
          sinon.assert.calledWith(publisher.info, 'feedback', 'received', {
            issue_name: issue,
            quality_score: score,
          });
        });
      });
    });

    it('should throw if score is invalid', () => {
      assert.throws(() => { (conn as any)['postFeedback'](0); });
    });

    it('should throw if issue is invalid', () => {
      assert.throws(() => { (conn as any)['postFeedback'](Call.FeedbackScore.Five, 'foo'); });
    });
  });

  describe('.sendMessage()', () => {
    let message: Call.Message;

    beforeEach(() => {
      message = {
        content: { foo: 'foo' },
        messageType: Call.MessageType.UserDefinedMessage,
      };
    });

    context('when messageType is invalid', () => {
      [
        undefined,
        null,
        {},
        1234,
        true,
      ].forEach((messageType: any) => {
        it(`should throw on ${JSON.stringify(messageType)}`, () => {
          assert.throws(
            () => conn.sendMessage({ ...message, messageType }),
            new InvalidArgumentError(
              '`messageType` must be an enumeration value of ' +
              '`Call.MessageType` or a string.',
            ),
          );
        });
      });
    });

    context('when content is invalid', () => {
      [
        undefined,
        null,
      ].forEach((content: any) => {
        it(`should throw on ${JSON.stringify(content)}`, () => {
          assert.throws(
            () => conn.sendMessage({ ...message, content }),
            new InvalidArgumentError('`content` is empty'),
          );
        });
      });
    });

    it('should throw if pstream is unavailable', () => {
      // @ts-ignore
      conn._pstream = null;
      assert.throws(
        () => conn.sendMessage(message),
        new InvalidStateError(
          'Could not send CallMessage; Signaling channel is disconnected',
        ),
      );
    });

    it('should throw if the call sid is not set', () => {
      assert.throws(
        () => conn.sendMessage(message),
        new InvalidStateError(
          'Could not send CallMessage; Call has no CallSid',
        ),
      );
    });

    it('should invoke pstream.sendMessage', () => {
      const mockCallSid = conn.parameters.CallSid = 'foobar-callsid';
      conn.sendMessage(message);
      sinon.assert.calledOnceWithExactly(
        pstream.sendMessage,
        mockCallSid,
        message.content,
        undefined,
        Call.MessageType.UserDefinedMessage,
        'foobar-voice-event-sid',
      );
    });

    it('should return voiceEventSid', () => {
      conn.parameters.CallSid = 'foobar-callsid';
      const sid = conn.sendMessage(message);
      assert.strictEqual(sid, 'foobar-voice-event-sid');
    });

    it('should generate a voiceEventSid', () => {
      conn.parameters.CallSid = 'foobar-callsid';
      conn.sendMessage(message);
      sinon.assert.calledOnceWithExactly(
        voiceEventSidGenerator as sinon.SinonStub,
      );
    });
  });

  describe('.sendDigits()', () => {
    context('when digit string is invalid', () => {
      [
        'foo',
        '87309870934z',
        '09-823-',
        'ABC',
        '9 9',
      ].forEach((digits: string) => {
        it(`should throw on '${digits}'`, () => {
          assert.throws(() => conn.sendDigits(digits));
        });
      });
    });

    context('when digit string is valid', () => {
      [
        '12345',
        '1w2w3w',
        '*#*#*#',
        '1#*w23####0099',
      ].forEach((digits: string) => {
        it(`should not throw on '${digits}'`, () => {
          conn.sendDigits(digits);
        });
      });
    });

    it('should call dtmfSender.insertDTMF for each segment', () => {
      const sender = { insertDTMF: sinon.spy() };
      mediaHandler.getOrCreateDTMFSender = () => sender;
      conn.sendDigits('123w456w#*');
      clock.tick(1 + 500 * 3);
      sinon.assert.callCount(sender.insertDTMF, 3);
    });

    describe('when playing sound', () => {
      const digits = '0123w456789w*#w';
      let dialtonePlayer: any;
<<<<<<< HEAD

      [{
        name: 'dialtonePlayer',
        getOptions: () => {
          dialtonePlayer = { play: sinon.stub() };
          options.dialtonePlayer = dialtonePlayer;
          return options;
        },
        assert: (dtmf: string, digit: string) => {
          sinon.assert.callCount(dialtonePlayer.play, digits.replace(/w/g, '').indexOf(digit) + 1);
          sinon.assert.calledWithExactly(dialtonePlayer.play, dtmf);
        },
      },{
        name: 'soundcache',
        getOptions: () => options,
        assert: (dtmf: string) => {
          const playStub = soundcache.get(dtmf as Device.SoundName).play;
          sinon.assert.callCount(playStub, 1);
        },
      },{
        name: 'customSounds',
        getOptions: () => {
          dialtonePlayer = { play: sinon.stub() };

          return {
            ...options,
            dialtonePlayer,
            customSounds: Object.values(Device.SoundName)
              .filter(name => name.includes('dtmf'))
              .reduce((customSounds, name) => {
                customSounds[name] = name;
                return customSounds;
              }, {} as any)
          };
        },
        assert: (dtmf: string, digit: string) => {
          const playStub = soundcache.get(dtmf as Device.SoundName).play;
          sinon.assert.callCount(playStub, 1);
        },
      }].forEach(({ name, assert, getOptions }) => {
        it(`should play the sound for each letter using ${name}`, () => {
          const o = getOptions();
          conn = new Call(config, o);

          const sender = { insertDTMF: sinon.spy() };
          mediaHandler.getOrCreateDTMFSender = () => sender;
          conn.sendDigits(digits);

=======

      [{
        name: 'dialtonePlayer',
        getOptions: () => {
          dialtonePlayer = { play: sinon.stub() };
          options.dialtonePlayer = dialtonePlayer;
          return options;
        },
        assert: (dtmf: string, digit: string) => {
          sinon.assert.callCount(dialtonePlayer.play, digits.replace(/w/g, '').indexOf(digit) + 1);
          sinon.assert.calledWithExactly(dialtonePlayer.play, dtmf);
        },
      },{
        name: 'soundcache',
        getOptions: () => options,
        assert: (dtmf: string) => {
          const playStub = soundcache.get(dtmf as Device.SoundName).play;
          sinon.assert.callCount(playStub, 1);
        },
      },{
        name: 'customSounds',
        getOptions: () => {
          dialtonePlayer = { play: sinon.stub() };

          return {
            ...options,
            dialtonePlayer,
            customSounds: Object.values(Device.SoundName)
              .filter(name => name.includes('dtmf'))
              .reduce((customSounds, name) => {
                customSounds[name] = name;
                return customSounds;
              }, {} as any)
          };
        },
        assert: (dtmf: string, digit: string) => {
          const playStub = soundcache.get(dtmf as Device.SoundName).play;
          sinon.assert.callCount(playStub, 1);
        },
      }].forEach(({ name, assert, getOptions }) => {
        it(`should play the sound for each letter using ${name}`, () => {
          const o = getOptions();
          conn = new Call(config, o);

          const sender = { insertDTMF: sinon.spy() };
          mediaHandler.getOrCreateDTMFSender = () => sender;
          conn.sendDigits(digits);

>>>>>>> 20aa4c3f
          clock.tick(1);
          digits.split('').forEach((digit) => {
            if (digit === 'w') {
              clock.tick(200);
              return;
            }
            let dtmf = `dtmf${digit}`;
            if (dtmf === 'dtmf*') { dtmf = 'dtmfs'; }
            if (dtmf === 'dtmf#') { dtmf = 'dtmfh'; }

            assert(dtmf, digit);
            clock.tick(200);
          });
        });
      })
    });

    it('should call pstream.dtmf if connected', () => {
      conn.sendDigits('123');
      sinon.assert.calledWith(pstream.dtmf, conn.parameters.CallSid, '123');
    });

    it('should emit error if pstream is disconnected', (done) => {
      pstream.status = 'disconnected';
      conn.on('error', () => done());
      conn.sendDigits('123');
    });
  });

  context('in response to', () => {
    describe('mediaHandler.onvolume', () => {
      it('should emit volume', (done) => {
        conn.on('volume', (input, output) => {
          assert.equal(input, 123);
          assert.equal(output, 456);
          done();
        });

        mediaHandler.onvolume(123, 456);
      });
    });

    describe('mediaHandler.onicecandidate', () => {
      it('should publish a debug event', () => {
        mediaHandler.onicecandidate({ candidate: 'foo' });
        sinon.assert.calledWith(publisher.debug, 'ice-candidate', 'ice-candidate');
      });
    });

    describe('mediaHandler.onselectedcandidatepairchange', () => {
      it('should publish a debug event', () => {
        mediaHandler.onselectedcandidatepairchange({
          local: { candidate: 'foo' },
          remote: { candidate: 'bar' },
        });
        sinon.assert.calledWith(publisher.debug, 'ice-candidate', 'selected-ice-candidate-pair');
      });
    });

    describe('mediaHandler.onpcconnectionstatechange', () => {
      it('should publish an warning event if state is failed', () => {
        mediaHandler.onpcconnectionstatechange('failed');
        sinon.assert.calledWith(publisher.post, 'warning', 'pc-connection-state', 'failed');
      });

      it('should publish a debug event if state is not failed', () => {
        mediaHandler.onpcconnectionstatechange('foo');
        sinon.assert.calledWith(publisher.post, 'debug', 'pc-connection-state', 'foo');
      });
    });

    describe('mediaHandler.ondtlstransportstatechange', () => {
      it('should publish an error event if state is failed', () => {
        mediaHandler.ondtlstransportstatechange('failed');
        sinon.assert.calledWith(publisher.post, 'error', 'dtls-transport-state', 'failed');
      });

      it('should publish a debug event if state is not failed', () => {
        mediaHandler.ondtlstransportstatechange('foo');
        sinon.assert.calledWith(publisher.post, 'debug', 'dtls-transport-state', 'foo');
      });
    });

    describe('mediaHandler.oniceconnectionstatechange', () => {
      it('should publish an error event if state is failed', () => {
        mediaHandler.oniceconnectionstatechange('failed');
        sinon.assert.calledWith(publisher.post, 'error', 'ice-connection-state', 'failed');
      });

      it('should publish a debug event if state is not failed', () => {
        mediaHandler.oniceconnectionstatechange('foo');
        sinon.assert.calledWith(publisher.post, 'debug', 'ice-connection-state', 'foo');
      });
    });

    describe('mediaHandler.onicegatheringstatechange', () => {
      it('should publish a debug event: ice-gathering-state', () => {
        mediaHandler.onicegatheringstatechange('foo');
        sinon.assert.calledWith(publisher.debug, 'ice-gathering-state', 'foo');
      });
    });

    describe('mediaHandler.onsignalingstatechange', () => {
      it('should publish a debug event: signaling-state', () => {
        mediaHandler.onsignalingstatechange('foo');
        sinon.assert.calledWith(publisher.debug, 'signaling-state', 'foo');
      });
    });

    describe('mediaHandler.ondisconnected', () => {
      it('should publish a warning event: ice-connectivity-lost', () => {
        mediaHandler.ondisconnected('foo');
        sinon.assert.calledWith(publisher.warn, 'network-quality-warning-raised',
          'ice-connectivity-lost', { message: 'foo' });
      });

      it('should emit a warning event', (done) => {
        conn.on('warning', (warningName) => {
          assert.equal(warningName, 'ice-connectivity-lost');
          done();
        });

        mediaHandler.ondisconnected('foo');
      });
    });

    describe('mediaHandler.onreconnected', () => {
      it('should publish an info event: ice-connectivity-lost', () => {
        mediaHandler.onreconnected('foo');
        sinon.assert.calledWith(publisher.info, 'network-quality-warning-cleared',
          'ice-connectivity-lost', { message: 'foo' });
      });

      it('should emit a warning-cleared event', (done) => {
        conn.on('warning-cleared', (warningName) => {
          assert.equal(warningName, 'ice-connectivity-lost');
          done();
        });

        mediaHandler.onreconnected('foo');
      });
    });

    describe('mediaHandler.onerror', () => {
      const baseError = { info: { code: 123, message: 'foo', twilioError: 'bar' } };

      it('should emit an error event', (done) => {
        conn.on('error', (error) => {
          assert.deepEqual(error, 'bar');
          done();
        });

        mediaHandler.onerror(baseError);
      });

      context('when error.disconnect is true', () => {
        [
          Call.State.Open,
          Call.State.Connecting,
          Call.State.Ringing,
        ].forEach((state: Call.State) => {
          context(`and state is ${state}`, () => {
            beforeEach(() => {
              (conn as any)['_status'] = state;
            });

            it('should call pstream.hangup with error message', () => {
              mediaHandler.onerror(Object.assign({ disconnect: true }, baseError));
              sinon.assert.calledWith(pstream.hangup, conn.outboundConnectionId, 'foo');
            });

            it('should call mediaHandler.close', () => {
              mediaHandler.onerror(Object.assign({ disconnect: true }, baseError));
              sinon.assert.calledOnce(mediaHandler.close);
            });
          });
        });

        [
          Call.State.Pending,
          Call.State.Closed,
        ].forEach((state: Call.State) => {
          context(`and state is ${state}`, () => {
            beforeEach(() => {
              (conn as any)['_status'] = state;
            });

            it('should not call pstream.hangup', () => {
              mediaHandler.onerror(Object.assign({ disconnect: true }, baseError));
              sinon.assert.notCalled(pstream.hangup);
            });

            it('should not call mediaHandler.close', () => {
              mediaHandler.onerror(Object.assign({ disconnect: true }, baseError));
              sinon.assert.notCalled(mediaHandler.close);
            });
          });
        });
      });
    });

    describe('mediaHandler.onopen', () => {
      context('when state is open', () => {
        beforeEach(() => {
          (conn as any)['_status'] = Call.State.Open;
        });

        it(`should not call mediaHandler.close`, () => {
          mediaHandler.onopen();
          sinon.assert.notCalled(mediaHandler.close);
        });

        it(`should not call call.mute(false)`, () => {
          conn.mute = sinon.spy();
          mediaHandler.onopen();
          sinon.assert.notCalled(conn.mute as SinonSpy);
        });
      });

      [
        Call.State.Ringing,
        Call.State.Connecting,
      ].forEach((state: Call.State) => {
        context(`when state is ${state}`, () => {
          beforeEach(() => {
            (conn as any)['_status'] = state;
          });

          it(`should not call mediaHandler.close`, () => {
            mediaHandler.onopen();
            sinon.assert.notCalled(mediaHandler.close);
          });

          it(`should call call.mute(false)`, () => {
            conn.mute = sinon.spy();
            mediaHandler.onopen();
            sinon.assert.calledWith(conn.mute as SinonSpy, false);
          });

          it(`should call call.mute(true)`, () => {
            conn.mute = sinon.spy();
            mediaHandler.isMuted = true;
            mediaHandler.onopen();
            sinon.assert.calledWith(conn.mute as SinonSpy, true);
          });

          context('when this call is answered', () => {
            beforeEach(() => {
              mediaHandler.status = 'open';
              conn['_isAnswered'] = true;
            });

            it('should emit Call.accept event', (done) => {
              conn.on('accept', () => done());
              mediaHandler.onopen();
            });

            it('should transition to open', () => {
              mediaHandler.onopen();
              assert.equal(conn.status(), Call.State.Open);
            });
          });

          context('when this call is not answered', () => {
            beforeEach(() => {
              mediaHandler.status = 'open';
            });

            it('should not emit Call.accept event', () => {
              conn.on('accept', () => { throw new Error('Expected to not emit accept event'); });
              mediaHandler.onopen();
              clock.tick(1);
            });

            it('should not transition to open', () => {
              mediaHandler.onopen();
              assert.equal(conn.status(), state);
            });
          });
        });
      });

      [
        Call.State.Pending,
        Call.State.Closed,
      ].forEach((state: Call.State) => {
        context(`when state is ${state}`, () => {
          beforeEach(() => {
            (conn as any)['_status'] = state;
          });

          it(`should call mediaHandler.close`, () => {
            mediaHandler.onopen();
            sinon.assert.calledOnce(mediaHandler.close);
          });

          it(`should not call call.mute(false)`, () => {
            conn.mute = sinon.spy();
            mediaHandler.onopen();
            sinon.assert.notCalled(conn.mute as SinonSpy);
          });
        });
      });
    });

    describe('mediaHandler.onclose', () => {
      it('should transition to closed', () => {
        mediaHandler.onclose();
        assert.equal(conn.status(), Call.State.Closed);
      });

      it('should call monitor.disable', () => {
        mediaHandler.onclose();
        sinon.assert.calledOnce(monitor.disable);
      });

      it('should emit a disconnect event', (done) => {
        conn.on('disconnect', (call) => {
          assert.equal(conn, call);
          done();
        });

        mediaHandler.onclose();
      });

      it('should play the disconnect ringtone if shouldPlayDisconnect is not specified', () => {
        mediaHandler.onclose();
        sinon.assert.calledOnce(soundcache.get(Device.SoundName.Disconnect).play);
      });

      it('should play the disconnect ringtone if shouldPlayDisconnect returns true', () => {
        conn = new Call(config, Object.assign({ shouldPlayDisconnect: () => true }, options));
        mediaHandler.onclose();
        sinon.assert.calledOnce(soundcache.get(Device.SoundName.Disconnect).play);
      });

      it('should not play the disconnect ringtone if shouldPlayDisconnect returns false', () => {
        conn = new Call(config, Object.assign({ shouldPlayDisconnect: () => false }, options));
        mediaHandler.onclose();
        sinon.assert.notCalled(soundcache.get(Device.SoundName.Disconnect).play);
      });
    });

    describe('pstream.transportClose event', () => {
      it('should re-emit transportClose event', () => {
        const callback = sinon.stub();
        conn = new Call(config, Object.assign({
          callParameters: { CallSid: 'CA123' }
        }, options));

        conn.on('transportClose', callback);
        pstream.emit('transportClose');

        assert(callback.calledOnce);
      });
    });

    describe('pstream.cancel event', () => {
      const wait = (timeout?: number) => new Promise(r => {
        setTimeout(r, timeout || 0);
        clock.tick(0);
      });

      let conn: any;
      let cleanupStub: any;
      let closeStub: any;
      let publishStub: any;

      const initCall = () => {
        cleanupStub = sinon.stub();
        closeStub = sinon.stub();
        publishStub = sinon.stub();

        conn = new Call(config, Object.assign({
          callParameters: { CallSid: 'CA123' }
        }, options));

        conn._cleanupEventListeners = cleanupStub;
        conn['_mediaHandler'].close = () => {
          closeStub();
          conn.emit('disconnect');
        };
        conn._publisher = {
          info: publishStub
        };
      };

      beforeEach(initCall);

      context('when the callsid matches', () => {
        it('should transition to closed', () => {
          pstream.emit('cancel', { callsid: 'CA123' });
          assert.equal(conn.status(), Call.State.Closed);
        });

        it('should emit a cancel event', (done) => {
          conn.on('cancel', () => done());
          pstream.emit('cancel', { callsid: 'CA123' });
        });

        it('should disconnect the call', () => {
          pstream.emit('cancel', { callsid: 'CA123' });
          sinon.assert.called(cleanupStub);
          sinon.assert.called(closeStub);
          sinon.assert.calledWithExactly(publishStub, 'connection', 'cancel', null, conn);
        });

        it('should not emit a disconnect event', () => {
          const callback = sinon.stub();
          conn['_mediaHandler'].close = () => mediaHandler.onclose();
          conn.on('disconnect', callback);
          pstream.emit('cancel', { callsid: 'CA123' });

          return wait().then(() => sinon.assert.notCalled(callback));
        });

        it('should not play disconnect sound', () => {
          options.shouldPlayDisconnect = () => true;
          initCall();
          conn['_mediaHandler'].close = () => mediaHandler.onclose();
          pstream.emit('cancel', { callsid: 'CA123' });

          return wait().then(() => {
            sinon.assert.notCalled(soundcache.get(Device.SoundName.Disconnect).play);
          });
        });
      });

      context('when the callsid does not match', () => {
        it('should not transition to closed', () => {
          pstream.emit('cancel', { callsid: 'foo' });
          assert.equal(conn.status(), Call.State.Pending);
        });

        it('should not emit a cancel event', () => {
          conn.on('cancel', () => { throw new Error('Was expecting cancel to not be emitted'); });
          pstream.emit('cancel', { callsid: 'foo' });
        });
      });
    });

    describe('pstream.hangup event', () => {
      context('when callsid matches', () => {
        beforeEach((done) => {
          conn = new Call(config, Object.assign({
            callParameters: { CallSid: 'CA123' }
          }, options));
          mediaHandler.makeOutgoingCall = () => done();
          mediaHandler.answerIncomingCall = () => done();
          conn.accept();
        });

        it('should publish a disconnected-by-remote event', () => {
          publisher.info.reset();
          pstream.emit('hangup', { callsid: 'CA123' });
          sinon.assert.calledWith(publisher.info, 'connection', 'disconnected-by-remote');
        });

        it('should not call pstream.hangup', () => {
          pstream.emit('hangup', { callsid: 'CA123' });
          sinon.assert.notCalled(pstream.hangup);
        });

        it('should throw an error if the payload contains an error', () => {
          const callback = sinon.stub();
          conn.on('error', callback);
          pstream.emit('cancel', { callsid: 'foo' });
          pstream.emit('hangup', { callsid: 'CA123', error: {
            code: 123,
            message: 'foo',
          }});

          const rVal = callback.firstCall.args[0];
          assert.equal(rVal.code, 31005);
        });

        describe('should transform an error if enableImprovedSignalingErrorPrecision is true', () => {
          beforeEach(() => {
            conn['_options'].enableImprovedSignalingErrorPrecision = true;
          });

          it('should pass the signaling error message', () => {
            const cb = sinon.stub();
            conn.on('error', cb);
            pstream.emit('hangup', { callsid: 'CA123', error: {
              code: 31480,
              message: 'foobar',
            }});
            const rVal = cb.firstCall.args[0];
            assert.equal(rVal.code, 31480);
            assert.equal(rVal.message, 'TemporarilyUnavailable (31480): foobar');
          })

          it('should default the error message', () => {
            const cb = sinon.stub();
            conn.on('error', cb);
            pstream.emit('hangup', { callsid: 'CA123', error: {
              code: 31480,
            }});
            const rVal = cb.firstCall.args[0];
            assert.equal(rVal.code, 31480);
            assert.equal(
              rVal.message,
              'TemporarilyUnavailable (31480): The callee is currently unavailable.',
            );
          });
        })

        it('should not transform an error if enableImprovedSignalingErrorPrecision is false', () => {
          conn['_options'].enableImprovedSignalingErrorPrecision = false;
          const cb = sinon.stub();
          conn.on('error', cb);
          pstream.emit('hangup', { callsid: 'CA123', error: {
            code: 31480,
          }});
          const rVal = cb.firstCall.args[0];
          assert.equal(rVal.code, 31005);
          assert.equal(
            rVal.message,
            'ConnectionError (31005): Error sent from gateway in HANGUP',
          );
        });
      });

      context('when callsid does not match', () => {
        beforeEach((done) => {
          conn = new Call(config, Object.assign({
            callParameters: { CallSid: 'CA987' }
          }, options));
          mediaHandler.makeOutgoingCall = () => done();
          mediaHandler.answerIncomingCall = () => done();
          conn.accept();
        });

        it('should not publish a disconnected-by-remote event', () => {
          publisher.info.reset();
          pstream.emit('hangup', { callsid: 'CA123' });
          sinon.assert.notCalled(publisher.info);
        });

        it('should not call pstream.hangup', () => {
          pstream.emit('hangup', { callsid: 'CA123' });
          sinon.assert.notCalled(pstream.hangup);
        });
      });
    });

    describe('pstream.ringing event', () => {
      [Call.State.Connecting, Call.State.Ringing].forEach((state: Call.State) => {
        context(`when state is ${state}`, () => {
          beforeEach(() => {
            conn = new Call(config, options);
            (conn as any)['_status'] = state;
          });

          it('should set status to ringing', () => {
            pstream.emit('ringing', { callsid: 'ABC123', });
            assert.equal(conn.status(), Call.State.Ringing);
          });

          it('should publish an outgoing-ringing event with hasEarlyMedia: false if no sdp', () => {
            pstream.emit('ringing', { callsid: 'ABC123' });
            sinon.assert.calledWith(publisher.info, 'connection', 'outgoing-ringing', {
              hasEarlyMedia: false,
            });
          });

          it('should publish an outgoing-ringing event with hasEarlyMedia: true if sdp', () => {
            pstream.emit('ringing', { callsid: 'ABC123', sdp: 'foo' });
            sinon.assert.calledWith(publisher.info, 'connection', 'outgoing-ringing', {
              hasEarlyMedia: true,
            });
          });

          it('should emit a ringing event with hasEarlyMedia: false if no sdp', (done) => {
            conn.on('ringing', (hasEarlyMedia) => {
              assert(!hasEarlyMedia);
              done();
            });

            pstream.emit('ringing', { callsid: 'ABC123' });
          });

          it('should emit a ringing event with hasEarlyMedia: true if sdp', (done) => {
            conn.on('ringing', (hasEarlyMedia) => {
              assert(hasEarlyMedia);
              done();
            });

            pstream.emit('ringing', { callsid: 'ABC123', sdp: 'foo' });
          });
        });
      });
    });

    describe('pstream.connected event', () => {
      [true, false].forEach(doesMediaHandlerVersionExist => {
        ['foo', undefined].forEach(signalingReconnectToken => {
          describe(`when mediaHandler.version ${
            doesMediaHandlerVersionExist ? 'exists' : 'does not exist'
          } and signaling reconnect token ${
            signalingReconnectToken ? 'exists' : 'does not exist'
          }`, () => {
            beforeEach(async () => {
              conn = new Call(config, Object.assign(options, { callParameters: { CallSid: 'CA1234' } }));
              conn.accept();
              await clock.tickAsync(0);
              if (!doesMediaHandlerVersionExist) {
                mediaHandler.version = null;
              }
              if (signalingReconnectToken) {
                // @ts-ignore
                conn._signalingReconnectToken = signalingReconnectToken;
              }
              pstream.emit('connected');
            });

            it(`should ${
              doesMediaHandlerVersionExist && signalingReconnectToken ? '' : 'not '
            }call pstream.reconnect()`, async () => {
              if (doesMediaHandlerVersionExist && signalingReconnectToken) {
                sinon.assert.calledWith(pstream.reconnect, mediaHandler.version.getSDP(), 'CA1234', signalingReconnectToken);
              } else {
                sinon.assert.notCalled(pstream.reconnect);
              }
            });
          });
        });
      });
    });

    describe('pstream.answer event', () => {
      let pStreamAnswerPayload: any;

      beforeEach(() => {
        pStreamAnswerPayload = {
          edge: 'foobar-edge',
          reconnect: 'foobar-reconnect-token',
        };
      });

      describe('for incoming calls', () => {
        beforeEach(async () => {
          // With a CallSid, this becomes an incoming call
          const callParameters = { CallSid: 'CA1234' };
          conn = new Call(config, Object.assign(options, { callParameters }));
          conn.accept();
          await clock.tickAsync(0);
        });

        it('should remove event handler after disconnect for an incoming call', () => {
          pstream.emit('answer', pStreamAnswerPayload);
          conn.disconnect();
          assert.strictEqual(pstream.listenerCount('answer'), 0);
        });
      });

      describe('for outgoing calls', () => {
        beforeEach(async () => {
          conn = new Call(config, options);
          conn.accept();
          await clock.tickAsync(0);
        });

        it('should set the call to "answered"', () => {
          pstream.emit('answer', pStreamAnswerPayload);
          assert(conn['_isAnswered']);
        });

        it('should save the reconnect token', () => {
          pstream.emit('answer', pStreamAnswerPayload);
          assert.equal(conn['_signalingReconnectToken'], pStreamAnswerPayload.reconnect);
        });

        it('should remove event handler after disconnect for an outgoing call', () => {
          pstream.emit('answer', pStreamAnswerPayload);
          conn.disconnect();
          assert.strictEqual(pstream.listenerCount('answer'), 0);
        });

        describe('if raised multiple times', () => {
          it('should save the reconnect token multiple times', () => {
            pstream.emit('answer', pStreamAnswerPayload);
            assert.equal(conn['_signalingReconnectToken'], pStreamAnswerPayload.reconnect);

            pStreamAnswerPayload.reconnect = 'biffbazz-reconnect-token';

            pstream.emit('answer', pStreamAnswerPayload);
            assert.equal(conn['_signalingReconnectToken'], pStreamAnswerPayload.reconnect);
          });

          it('should not invoke "call._maybeTransitionToOpen" more than once', () => {
            const spy = conn['_maybeTransitionToOpen'] = sinon.spy(conn['_maybeTransitionToOpen']);

            pstream.emit('answer', pStreamAnswerPayload);
            sinon.assert.calledOnce(spy);

            pstream.emit('answer', pStreamAnswerPayload);
            sinon.assert.calledOnce(spy);
          });
        });
      });
    });

    describe('pstream.ack event', () => {
      const mockcallsid = 'mock-callsid';
      let mockMessagePayload: any;
      let mockAckPayload: any;

      beforeEach(() => {
        mockMessagePayload = {
          content: {
            foo: 'bar',
          },
          contentType: 'application/json',
          messageType: 'foo-bar',
        };

        mockAckPayload = {
          acktype: 'message',
          callsid: mockcallsid,
          voiceeventsid: 'mockvoiceeventsid',
        };

        conn.parameters = {
          ...conn.parameters,
          CallSid: mockcallsid,
        };
        clock.restore();
      });

      it('should emit messageSent', async () => {
        const sid = conn.sendMessage(mockMessagePayload);
        const payloadPromise = new Promise((resolve) => {
          conn.on('messageSent', resolve);
        });
        pstream.emit('ack', { ...mockAckPayload, voiceeventsid: sid });
        assert.deepEqual(await payloadPromise, { ...mockMessagePayload, voiceEventSid: sid });
      });

      it('should ignore ack when callSids do not match', async () => {
        const sid = conn.sendMessage(mockMessagePayload);
        const payloadPromise = new Promise((resolve, reject) => {
          conn.on('messageSent', reject);
        });
        pstream.emit('ack', { ...mockAckPayload, voiceeventsid: sid, callsid: 'foo' });
        await Promise.race([
          wait(1),
          payloadPromise,
        ]);
      });

      it('should not emit messageSent when acktype is not `message`', async () => {
        const sid = conn.sendMessage(mockMessagePayload);
        const payloadPromise = new Promise((resolve, reject) => {
          conn.on('messageSent', reject);
        });
        pstream.emit('ack', { ...mockAckPayload, voiceeventsid: sid, acktype: 'foo' });
        await Promise.race([
          wait(1),
          payloadPromise,
        ]);
      });

      it('should not emit messageSent if voiceEventSid was not previously sent', async () => {
        const sid = conn.sendMessage(mockMessagePayload);
        const payloadPromise = new Promise((resolve, reject) => {
          conn.on('messageSent', reject);
        });
        pstream.emit('ack', { ...mockAckPayload, voiceeventsid: 'foo' });
        await Promise.race([
          wait(1),
          payloadPromise,
        ]);
      });

      it('should emit messageSent only once', async () => {
        const sid = conn.sendMessage(mockMessagePayload);
        const handler = sinon.stub();
        const payloadPromise = new Promise((resolve) => {
          conn.on('messageSent', () => {
            handler();
            resolve(null);
          });
        });
        pstream.emit('ack', { ...mockAckPayload, voiceeventsid: sid });
        pstream.emit('ack', { ...mockAckPayload, voiceeventsid: sid });
        await payloadPromise;
        sinon.assert.calledOnce(handler);
      });

      it('should not emit messageSent after an error', async () => {
        const sid = conn.sendMessage(mockMessagePayload);
        const payloadPromise = new Promise((resolve, reject) => {
          conn.on('messageSent', reject);
        });
        pstream.emit('error', { callsid: mockcallsid, voiceeventsid: sid });
        pstream.emit('ack', { ...mockAckPayload, voiceeventsid: sid });
        await Promise.race([
          wait(1),
          payloadPromise,
        ]);
      });

      it('should ignore errors with different callsid', async () => {
        const sid = conn.sendMessage(mockMessagePayload);
        const payloadPromise = new Promise((resolve) => {
          conn.on('messageSent', resolve);
        });
        pstream.emit('error', { callsid: 'foo', voiceeventsid: sid });
        pstream.emit('ack', { ...mockAckPayload, voiceeventsid: sid });
        await payloadPromise;
      });

      it('should ignore errors with different voiceeventsid', async () => {
        const sid = conn.sendMessage(mockMessagePayload);
        const payloadPromise = new Promise((resolve) => {
          conn.on('messageSent', resolve);
        });
        pstream.emit('error', { callsid: mockcallsid, voiceeventsid: 'foo' });
        pstream.emit('ack', { ...mockAckPayload, voiceeventsid: sid });
        await payloadPromise;
      });

      it('should ignore errors with missing voiceeventsid', async () => {
        const sid = conn.sendMessage(mockMessagePayload);
        const payloadPromise = new Promise((resolve) => {
          conn.on('messageSent', resolve);
        });
        pstream.emit('error', { callsid: mockcallsid });
        pstream.emit('ack', { ...mockAckPayload, voiceeventsid: sid });
        await payloadPromise;
      });
    });

    describe('pstream.message event', () => {
      const mockcallsid = 'mock-callsid';
      let mockPayload: any;

      beforeEach(() => {
        mockPayload = {
          callsid: mockcallsid,
          content: {
            foo: 'bar',
          },
          contenttype: 'application/json',
          messagetype: 'foo-bar',
          voiceeventsid: 'mock-voiceeventsid-foobar',
        };
        conn.parameters = {
          ...conn.parameters,
          CallSid: mockcallsid,
        };
        clock.restore();
      });

      it('should emit messageReceived', async () => {
        const payloadPromise = new Promise((resolve) => {
          conn.on('messageReceived', resolve);
        });
        pstream.emit('message', mockPayload);
        assert.deepEqual(await payloadPromise, {
          content: mockPayload.content,
          contentType: mockPayload.contenttype,
          messageType: mockPayload.messagetype,
          voiceEventSid: mockPayload.voiceeventsid,
        });
      });

      it('should ignore messages when callSids do not match', async () => {
        const messagePromise = new Promise((resolve, reject) => {
          conn.on('messageReceived', reject);
        });
        pstream.emit('message', { ...mockPayload, callsid: 'foo' });
        await Promise.race([
          wait(1),
          messagePromise,
        ]);
      });
    });
  });

  describe('on monitor.sample', () => {
    let sampleData: any;
    let audioData: any;

    beforeEach(() => {
      sampleData = {
        timestamp: 0,
        totals: {
          packetsReceived: 0,
          packetsLost: 0,
          packetsSent: 0,
          packetsLostFraction: 0,
          bytesReceived: 0,
          bytesSent: 0
        },
        packetsSent: 0,
        packetsReceived: 0,
        packetsLost: 0,
        packetsLostFraction: 0,
        jitter: 0,
        rtt: 0,
        mos: 0,
        codecName: 'opus'
      };

      audioData = {
        audioInputLevel: 0,
        audioOutputLevel: 0,
        inputVolume: 0,
        outputVolume: 0
      };
    });

    context('after 10 samples have been emitted', () => {
      it('should call publisher.postMetrics with the samples', () => {
        const samples: any[] = [];

        for (let i = 0; i < 10; i++) {
          const sample = {...sampleData, ...audioData}
          samples.push(sample);
          monitor.emit('sample', sample);
        }

        sinon.assert.calledOnce(publisher.postMetrics);
        sinon.assert.calledWith(publisher.postMetrics, 'quality-metrics-samples', 'metrics-sample', samples);
      });

      it('should publish correct volume levels', () => {
        const samples: any = [];
        const dataLength = 10;

        const convert = (internalValue: any) => (internalValue / 255) * 32767;

        for (let i = 1; i <= dataLength; i++) {
          const internalAudioIn = i;
          const internalAudioOut = i * 2;

          mediaHandler.onvolume(i, i, internalAudioIn, internalAudioOut);

          // This helps determine that levels are averaging correctly
          mediaHandler.onvolume(i, i, 2, 2);

          const sample = {
            ...sampleData,
            audioInputLevel: Math.round((convert(internalAudioIn) + convert(2)) / 2),
            audioOutputLevel: Math.round((convert(internalAudioOut) + convert(2)) / 2),
            inputVolume: i,
            outputVolume: i
          };

          samples.push(sample);
          monitor.emit('sample', sample);
        }

        sinon.assert.calledOnce(publisher.postMetrics);
        sinon.assert.calledWith(publisher.postMetrics, 'quality-metrics-samples', 'metrics-sample', samples);
      });

      it('should call on sample event handler', () => {
        const onSample = sinon.stub();
        conn.on('sample', onSample);

        const sample = {...sampleData};
        monitor.emit('sample', sample);
        sinon.assert.calledOnce(onSample);
        sinon.assert.calledWith(onSample, sample);
      });
    });
  });

  describe('on monitor.warning', () => {
    context('single-threshold warnings', () => {
      it('should properly translate `maxAverage`', () => {
        monitor.emit('warning', {
          name: 'jitter',
          threshold: { name: 'maxAverage', value: 1 },
          value: 3,
        });
        sinon.assert.calledOnce(publisher.post);
        const [warningStr, warningType, warning] = publisher.post.args[0];
        assert.equal(warningStr, 'warning');
        assert.equal(warningType, 'network-quality-warning-raised');
        assert.equal(warning, 'high-jitter');
      });

      it('should properly translate `max`', () => {
        monitor.emit('warning', {
          name: 'jitter',
          samples: [],
          threshold: { name: 'max', value: 1 },
          values: [3, 3, 3],
        });
        sinon.assert.calledOnce(publisher.post);
        const [warningStr, warningType, warning] = publisher.post.args[0];
        assert.equal(warningStr, 'warning');
        assert.equal(warningType, 'network-quality-warning-raised');
        assert.equal(warning, 'high-jitter');
      });
    });

    context('multiple-threshold warnings', () => {
      it('should properly translate `maxAverage`', () => {
        monitor.emit('warning', {
          name: 'packetsLostFraction',
          threshold: { name: 'maxAverage', value: 3 },
          value: 1,
        });
        sinon.assert.calledOnce(publisher.post);
        const [warningStr, warningType, warning] = publisher.post.args[0];
        assert.equal(warningStr, 'warning');
        assert.equal(warningType, 'network-quality-warning-raised');
        assert.equal(warning, 'high-packets-lost-fraction');
      });

      it('should properly translate `max`', () => {
        monitor.emit('warning', {
          name: 'packetsLostFraction',
          threshold: { name: 'max', value: 1 },
          values: [2, 2, 2],
        });
        sinon.assert.calledOnce(publisher.post);
        const [warningStr, warningType, warning] = publisher.post.args[0];
        assert.equal(warningStr, 'warning');
        assert.equal(warningType, 'network-quality-warning-raised');
        assert.equal(warning, 'high-packet-loss');
      });
    });

    it('should properly translate `minStandardDeviation`', () => {
      mediaHandler.isMuted = false;
      monitor.emit('warning', {
        name: 'audioInputLevel',
        threshold: { name: 'minStandardDeviation', value: 3 },
        value: 1,
      });
      sinon.assert.calledOnce(publisher.post);
      const [warningStr, warningType, warning] = publisher.post.args[0];
      assert.equal(warningStr, 'warning');
      assert.equal(warningType, 'audio-level-warning-raised');
      assert.equal(warning, 'constant-audio-input-level');
    });

    context('if warningData.name contains audio', () => {
      it('should publish an audio-level-warning-raised warning event', () => {
        monitor.emit('warning', { name: 'audio', threshold: { name: 'max' }, values: [1, 2, 3] });
        sinon.assert.calledWith(publisher.post, 'warning', 'audio-level-warning-raised');
      });

      it('should emit a warning event', (done) => {
        const data = { name: 'audioInputLevel', threshold: { name: 'maxDuration', value: 1 }, values: [1, 2, 3] };
        mediaHandler.isMuted = false;
        conn.on('warning', (name, warningData) => {
          assert.equal(name, 'constant-audio-input-level');
          assert.deepStrictEqual(data, warningData);
          done();
        });
        monitor.emit('warning', data);
      });
    });

    context('if warningData.name does not contain audio', () => {
      it('should publish an network-quality-warning-raised warning event', () => {
        monitor.emit('warning', { name: 'foo', threshold: { name: 'max' } });
        sinon.assert.calledWith(publisher.post, 'warning', 'network-quality-warning-raised');
      });

      [{
        name: 'bytesReceived',
        threshold: 'min',
        warning: 'low-bytes-received',
      },{
        name: 'bytesSent',
        threshold: 'min',
        warning: 'low-bytes-sent',
      },{
        name: 'jitter',
        threshold: 'max',
        warning: 'high-jitter',
      },{
        name: 'mos',
        threshold: 'min',
        warning: 'low-mos',
      },{
        name: 'packetsLostFraction',
        threshold: 'max',
        warning: 'high-packet-loss',
      },{
        name: 'rtt',
        threshold: 'max',
        warning: 'high-rtt',
      }].forEach(item => {
        it(`should emit a warning event for ${item.name}`, (done) => {
          const data = { name: item.name, threshold: { name: item.threshold, value: 1 }, values: [1, 2, 3] };
          conn.on('warning', (name, warningData) => {
            assert.equal(name, item.warning);
            assert.deepStrictEqual(data, warningData);
            done();
          });
          monitor.emit('warning', data);
        });
      });
    });
  });

  describe('on monitor.warning-cleared', () => {
    context('if warningData.name contains audio', () => {
      it('should publish an audio-level-warning-cleared info event', () => {
        monitor.emit('warning-cleared', { name: 'audio', threshold: { name: 'max' } });
        sinon.assert.calledWith(publisher.post, 'info', 'audio-level-warning-cleared');
      });

      it('should emit a warning-cleared event', (done) => {
        conn.on('warning-cleared', () => done());
        monitor.emit('warning-cleared', { name: 'audio', threshold: { name: 'max' } });
      });
    });

    context('if warningData.name does not contain audio', () => {
      it('should publish an network-quality-warning-cleared info event', () => {
        monitor.emit('warning-cleared', { name: 'foo', threshold: { name: 'max' } });
        sinon.assert.calledWith(publisher.post, 'info', 'network-quality-warning-cleared');
      });

      it('should emit a warning-cleared event', (done) => {
        conn.on('warning-cleared', () => done());
        monitor.emit('warning-cleared', { name: 'foo', threshold: { name: 'max' } });
      });
    });
  });

  describe('on media failed', () => {
    beforeEach(() => {
      mediaHandler.iceRestart = sinon.stub();
      conn = new Call(config, Object.assign(options));
      conn['_mediaReconnectBackoff'] = {
        backoff: () => mediaHandler.iceRestart(),
        reset: sinon.stub(),
      }
      Util.isChrome = sinon.stub().returns(true);
    });

    context('on ICE Gathering failures', () => {
      it('should emit reconnecting', () => {
        const callback = sinon.stub();

        conn.on('reconnecting', callback);
        mediaHandler.onicegatheringfailure();

        const mediaReconnectionError = new MediaErrors.ConnectionError('Media connection failed.');
        sinon.assert.callCount(callback, 1);
        assert.deepEqual(callback.args[0][0], mediaReconnectionError);

        const rVal = callback.firstCall.args[0];
        assert.equal(rVal.code, 53405);
      });

      it('should publish warning on ICE Gathering timeout', () => {
        mediaHandler.onicegatheringfailure(Call.IceGatheringFailureReason.Timeout);
        sinon.assert.calledWith(publisher.warn, 'ice-gathering-state',
          Call.IceGatheringFailureReason.Timeout, null);
      });

      it('should publish warning on ICE Gathering none', () => {
        mediaHandler.onicegatheringfailure(Call.IceGatheringFailureReason.None);
        sinon.assert.calledWith(publisher.warn, 'ice-gathering-state',
          Call.IceGatheringFailureReason.None, null);
      });
    });

    context('on low bytes', () => {
      it('should restart ice if ice connection state is disconnected and bytes received is low', () => {
        mediaHandler.version.pc.iceConnectionState = 'disconnected';
        monitor.hasActiveWarning = sinon.stub().returns(true);
        monitor.emit('warning', { name: 'bytesReceived', threshold: { name: 'min' } });
        sinon.assert.callCount(mediaHandler.iceRestart, 1);
      });

      it('should restart ice if ice connection state is disconnected and bytes sent is low', () => {
        mediaHandler.version.pc.iceConnectionState = 'disconnected';
        monitor.hasActiveWarning = sinon.stub().returns(true);
        monitor.emit('warning', { name: 'bytesSent', threshold: { name: 'min' } });
        sinon.assert.callCount(mediaHandler.iceRestart, 1);
      });

      it('should not restart ice if ice connection state is not disconnected and bytes received is low', () => {
        mediaHandler.version.pc.iceConnectionState = 'connected';
        monitor.hasActiveWarning = sinon.stub().returns(true);
        monitor.emit('warning', { name: 'bytesReceived', threshold: { name: 'min' } });
        sinon.assert.callCount(mediaHandler.iceRestart, 0);
      });

      it('should not restart ice if ice connection state is not disconnected and bytes sent is low', () => {
        mediaHandler.version.pc.iceConnectionState = 'connected';
        monitor.hasActiveWarning = sinon.stub().returns(true);
        monitor.emit('warning', { name: 'bytesSent', threshold: { name: 'min' } });
        sinon.assert.callCount(mediaHandler.iceRestart, 0);
      });
    });

    context('on ice disconnected', () => {
      it('should restart ice if has low bytes', () => {
        mediaHandler.version.pc.iceConnectionState = 'disconnected';
        monitor.hasActiveWarning = sinon.stub().returns(true);
        mediaHandler.ondisconnected();
        sinon.assert.callCount(mediaHandler.iceRestart, 1);
      });
      it('should not restart ice if no low bytes warning', () => {
        mediaHandler.version.pc.iceConnectionState = 'disconnected';
        monitor.hasActiveWarning = sinon.stub().returns(false);
        mediaHandler.ondisconnected();
        sinon.assert.callCount(mediaHandler.iceRestart, 0);
      });
    });

    it('should restart on ice failed', () => {
      mediaHandler.onfailed();
      sinon.assert.callCount(mediaHandler.iceRestart, 1);
    });

    it('should emit reconnecting once', () => {
      const callback = sinon.stub();
      mediaHandler.version.pc.iceConnectionState = 'disconnected';
      monitor.hasActiveWarning = sinon.stub().returns(true);

      conn.on('reconnecting', callback);
      mediaHandler.ondisconnected();
      mediaHandler.onfailed();

      const mediaReconnectionError = new MediaErrors.ConnectionError('Media connection failed.');
      sinon.assert.callCount(callback, 1);
      assert.deepEqual(callback.args[0][0], mediaReconnectionError);

      const rVal = callback.firstCall.args[0];
      assert.equal(rVal.code, 53405);
    });

    it('should emit reconnected on ice reconnected', () => {
      const callback = sinon.stub();
      mediaHandler.onfailed();
      conn.on('reconnected', callback);
      conn['_signalingStatus'] = Call.State.Open;
      mediaHandler.onreconnected();

      sinon.assert.callCount(callback, 1);
    });

    it('should emit reconnected on initial ice connected after ice gathering failure', () => {
      const callback = sinon.stub();
      mediaHandler.onicegatheringfailure();
      conn.on('reconnected', callback);
      conn['_signalingStatus'] = Call.State.Open;
      mediaHandler.onconnected();

      sinon.assert.callCount(callback, 1);
    });
  });
});

/**
 * Create a stub and mixin the EventEmitter functions. All methods are replaced with stubs,
 * except the EventEmitter functionality, which works as expected.
 * @param BaseClass - The base class to stub.
 * @returns A stubbed instance with EventEmitter mixed in.
 */
function createEmitterStub(BaseClass: any): SinonStubbedInstance<any> {
  const stub: SinonStubbedInstance<any> = sinon.createStubInstance(BaseClass);

  Object.getOwnPropertyNames(EventEmitter.prototype).forEach((name: string) => {
    const property = (EventEmitter.prototype as any)[name];
    if (typeof property !== 'function') { return; }
    stub[name] = property.bind(stub);
  });

  EventEmitter.constructor.call(stub);
  return stub;
}<|MERGE_RESOLUTION|>--- conflicted
+++ resolved
@@ -379,11 +379,7 @@
 
       it('should result in a `denied` error when `getUserMedia` does not allow the application to access the media', () => {
         return new Promise<void>(resolve => {
-<<<<<<< HEAD
-          mediaHandler.openWithConstraints = () => {
-=======
           mediaHandler.openDefaultDeviceWithConstraints = () => {
->>>>>>> 20aa4c3f
             const p = Promise.reject({
               code: 0,
               name: 'NotAllowedError',
@@ -402,10 +398,6 @@
 
     context('when getInputStream is present and succeeds', () => {
       let getInputStream: any;
-<<<<<<< HEAD
-      let onGetUserMedia: any;
-=======
->>>>>>> 20aa4c3f
       let wait: Promise<any>;
 
       beforeEach(() => {
@@ -1175,7 +1167,6 @@
     describe('when playing sound', () => {
       const digits = '0123w456789w*#w';
       let dialtonePlayer: any;
-<<<<<<< HEAD
 
       [{
         name: 'dialtonePlayer',
@@ -1224,56 +1215,6 @@
           mediaHandler.getOrCreateDTMFSender = () => sender;
           conn.sendDigits(digits);
 
-=======
-
-      [{
-        name: 'dialtonePlayer',
-        getOptions: () => {
-          dialtonePlayer = { play: sinon.stub() };
-          options.dialtonePlayer = dialtonePlayer;
-          return options;
-        },
-        assert: (dtmf: string, digit: string) => {
-          sinon.assert.callCount(dialtonePlayer.play, digits.replace(/w/g, '').indexOf(digit) + 1);
-          sinon.assert.calledWithExactly(dialtonePlayer.play, dtmf);
-        },
-      },{
-        name: 'soundcache',
-        getOptions: () => options,
-        assert: (dtmf: string) => {
-          const playStub = soundcache.get(dtmf as Device.SoundName).play;
-          sinon.assert.callCount(playStub, 1);
-        },
-      },{
-        name: 'customSounds',
-        getOptions: () => {
-          dialtonePlayer = { play: sinon.stub() };
-
-          return {
-            ...options,
-            dialtonePlayer,
-            customSounds: Object.values(Device.SoundName)
-              .filter(name => name.includes('dtmf'))
-              .reduce((customSounds, name) => {
-                customSounds[name] = name;
-                return customSounds;
-              }, {} as any)
-          };
-        },
-        assert: (dtmf: string, digit: string) => {
-          const playStub = soundcache.get(dtmf as Device.SoundName).play;
-          sinon.assert.callCount(playStub, 1);
-        },
-      }].forEach(({ name, assert, getOptions }) => {
-        it(`should play the sound for each letter using ${name}`, () => {
-          const o = getOptions();
-          conn = new Call(config, o);
-
-          const sender = { insertDTMF: sinon.spy() };
-          mediaHandler.getOrCreateDTMFSender = () => sender;
-          conn.sendDigits(digits);
-
->>>>>>> 20aa4c3f
           clock.tick(1);
           digits.split('').forEach((digit) => {
             if (digit === 'w') {
