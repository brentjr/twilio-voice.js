--- conflicted
+++ resolved
@@ -557,12 +557,8 @@
    * Make an outgoing Call.
    * @param options
    */
-<<<<<<< HEAD
-  async connect(options: Device.ConnectOptions = {}): Promise<Call> {
-=======
   async connect(options: Device.ConnectOptions = { }): Promise<Call> {
     this._log.debug('.connect', JSON.stringify(options && options.params || {}), options);
->>>>>>> 20aa4c3f
     this._throwIfDestroyed();
 
     if (this._activeCall) {
@@ -570,11 +566,7 @@
     }
 
     const activeCall = this._activeCall = await this._makeCall(
-<<<<<<< HEAD
-      options.params || {},
-=======
       options.params || { },
->>>>>>> 20aa4c3f
       {
         enableImprovedSignalingErrorPrecision:
           !!this._options.enableImprovedSignalingErrorPrecision,
@@ -744,12 +736,8 @@
    * Set the options used within the {@link Device}.
    * @param options
    */
-<<<<<<< HEAD
-  updateOptions(options: Device.Options = {}): void {
-=======
   updateOptions(options: Device.Options = { }): void {
     this._logOptions('updateOptions', options);
->>>>>>> 20aa4c3f
     if (this.state === Device.State.Destroyed) {
       throw new InvalidStateError(
         `Attempt to "updateOptions" when device is in state "${this.state}".`,
@@ -1010,10 +998,6 @@
 
     const config: Call.Config = {
       audioHelper: this._audio,
-<<<<<<< HEAD
-      getUserMedia: this._options.getUserMedia || getUserMedia,
-=======
->>>>>>> 20aa4c3f
       isUnifiedPlanDefault: Device._isUnifiedPlanDefault,
       onIgnore: (): void => {
         this._soundcache.get(Device.SoundName.Incoming).stop();
@@ -1411,17 +1395,6 @@
    * Set up an audio helper for usage by this {@link Device}.
    */
   private _setupAudioHelper(): void {
-<<<<<<< HEAD
-    const audioOptions: AudioHelper.Options = {
-      audioContext: Device.audioContext,
-      enumerateDevices: this._options.enumerateDevices,
-    };
-
-    if (this._audio) {
-      this._log.info('Found existing audio helper; destroying...');
-      audioOptions.enabledSounds = this._audio._getEnabledSounds();
-      this._destroyAudioHelper();
-=======
     if (!this._audioProcessorEventObserver) {
       this._audioProcessorEventObserver = new AudioProcessorEventObserver();
       this._audioProcessorEventObserver.on('event', ({ name, group }) => {
@@ -1440,16 +1413,11 @@
       this._log.info('Found existing audio helper; updating options...');
       this._audio._updateUserOptions(audioOptions);
       return;
->>>>>>> 20aa4c3f
     }
 
     this._audio = new (this._options.AudioHelper || AudioHelper)(
       this._updateSinkIds,
       this._updateInputStream,
-<<<<<<< HEAD
-      this._options.getUserMedia || getUserMedia,
-=======
->>>>>>> 20aa4c3f
       audioOptions,
     );
 
@@ -1928,9 +1896,6 @@
     getUserMedia?: any;
 
     /**
-<<<<<<< HEAD
-     * Log level.
-=======
      * Sets the log level.
      *
      * Possible values include any of the following numbers:
@@ -1939,7 +1904,6 @@
      * Or any of the following strings:
      * <br/>'trace', 'debug', 'info', 'warn', 'error', 'silent'
      * <br/>'TRACE', 'DEBUG', 'INFO', 'WARN', 'ERROR', 'SILENT'
->>>>>>> 20aa4c3f
      */
     logLevel?: LogLevelDesc;
 
