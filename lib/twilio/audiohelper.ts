/**
 * @packageDocumentation
 * @module Voice
 */
import { EventEmitter } from 'events';
import AudioProcessor from './audioprocessor';
import { AudioProcessorEventObserver } from './audioprocessoreventobserver';
import Device from './device';
import { InvalidArgumentError, NotSupportedError } from './errors';
import Log from './log';
import OutputDeviceCollection from './outputdevicecollection';
import MediaDeviceInfoShim from './shims/mediadeviceinfo';
import { average, difference, isFirefox } from './util';

/**
 * Aliases for audio kinds, used for labelling.
 * @private
 */
const kindAliases: Record<string, string> = {
  audioinput: 'Audio Input',
  audiooutput: 'Audio Output',
};

/**
 * Provides input and output audio-based functionality in one convenient class.
 * @publicapi
 */
class AudioHelper extends EventEmitter {
  /**
   * The currently set audio constraints set by setAudioConstraints(). Starts as null.
   */
  get audioConstraints(): MediaTrackConstraints | null { return this._audioConstraints; }

  /**
   * A Map of all audio input devices currently available to the browser by their device ID.
   */
  availableInputDevices: Map<string, MediaDeviceInfo> = new Map();

  /**
   * A Map of all audio output devices currently available to the browser by their device ID.
   */
  availableOutputDevices: Map<string, MediaDeviceInfo> = new Map();

  /**
   * The active input device. Having no inputDevice specified by `setInputDevice()`
   * will disable input selection related functionality.
   */
  get inputDevice(): MediaDeviceInfo | null { return this._inputDevice; }

  /**
   * The current input stream coming from the microphone device or
   * the processed audio stream if there is an {@link AudioProcessor}.
   */
  get inputStream(): MediaStream | null { return this._processedStream || this._selectedInputDeviceStream; }

  /**
   * False if the browser does not support `HTMLAudioElement.setSinkId()` or
   * `MediaDevices.enumerateDevices()` and Twilio cannot facilitate output selection functionality.
   */
  isOutputSelectionSupported: boolean;

  /**
   * False if the browser does not support AudioContext and Twilio can not analyse the volume
   * in real-time.
   */
  isVolumeSupported: boolean;

  /**
   * The current set of output devices that incoming ringtone audio is routed through.
   * These are the sounds that may play while the user is away from the machine or not wearing
   * their headset. It is important that this audio is heard. If all specified
   * devices lost, this Set will revert to contain only the "default" device.
   */
  ringtoneDevices: OutputDeviceCollection;

  /**
   * The current set of output devices that call audio (`[voice, outgoing, disconnect, dtmf]`)
   * is routed through. These are the sounds that are initiated by the user, or played while
   * the user is otherwise present at the endpoint. If all specified devices are lost,
   * this Set will revert to contain only the "default" device.
   */
  speakerDevices: OutputDeviceCollection;

  /**
   * The currently set audio constraints set by setAudioConstraints().
   */
  private _audioConstraints: MediaTrackConstraints | null = null;

  /**
   * An AudioContext to use.
   */
  private _audioContext?: AudioContext;

  /**
<<<<<<< HEAD
=======
   * The AudioProcessorEventObserver instance to use
   */
  private _audioProcessorEventObserver: AudioProcessorEventObserver;

  /**
   * The audio stream of the default device.
   * This is populated when _openDefaultDeviceWithConstraints is called,
   * See _selectedInputDeviceStream for differences.
   * TODO: Combine these two workflows (3.x?)
   */
  private _defaultInputDeviceStream: MediaStream | null = null;

  /**
>>>>>>> 20aa4c3f
   * Whether each sound is enabled.
   */
  private _enabledSounds: Record<Device.ToggleableSound, boolean> = {
    [Device.SoundName.Disconnect]: true,
    [Device.SoundName.Incoming]: true,
    [Device.SoundName.Outgoing]: true,
  };

  /**
   * The enumerateDevices method to use
   */
  private _enumerateDevices: any;

  /**
   * The `getUserMedia()` function to use.
   */
  private _getUserMedia: (constraints: MediaStreamConstraints) => Promise<MediaStream>;

  /**
   * The current input device.
   */
  private _inputDevice: MediaDeviceInfo | null = null;

  /**
   * An AnalyserNode to use for input volume.
   */
  private _inputVolumeAnalyser?: AnalyserNode;

  /**
   * An MediaStreamSource to use for input volume.
   */
  private _inputVolumeSource?: MediaStreamAudioSourceNode;

  /**
   * Whether the {@link AudioHelper} is currently polling the input stream's volume.
   */
  private _isPollingInputVolume: boolean = false;

  /**
   * An instance of Logger to use.
   */
  private _log: Log = new Log('AudioHelper');

  /**
   * The MediaDevices instance to use.
   */
  private _mediaDevices: AudioHelper.MediaDevicesLike | null;

  /**
   * Called with the new input stream when the active input is changed.
   */
  private _onActiveInputChanged: (stream: MediaStream | null) => Promise<void>;

  /**
   * Internal reference to the processed stream
   */
  private _processedStream: MediaStream | null = null;

  /**
   * Internal reference to the added AudioProcessor
   */
  private _processor: AudioProcessor | null;

  /**
   * The selected input stream coming from the microphone device.
   * This is populated when the setInputDevice is called, meaning,
   * the end user manually selected it, which is different than
   * the defaultInputDeviceStream.
   * TODO: Combine these two workflows (3.x?)
   */
  private _selectedInputDeviceStream: MediaStream | null = null;

  /**
   * A record of unknown devices (Devices without labels)
   */
  private _unknownDeviceIndexes: Record<string, Record<string, number>> = {
    audioinput: {},
    audiooutput: {},
  };

  /**
   * @constructor
   * @private
   * @param onActiveOutputsChanged - A callback to be called when the user changes the active output devices.
   * @param onActiveInputChanged - A callback to be called when the user changes the active input device.
   * @param [options]
   */
  constructor(onActiveOutputsChanged: (type: 'ringtone' | 'speaker', outputIds: string[]) => Promise<void>,
<<<<<<< HEAD
    onActiveInputChanged: (stream: MediaStream | null) => Promise<void>,
    getUserMedia: (constraints: MediaStreamConstraints) => Promise<MediaStream>,
    options?: AudioHelper.Options) {
=======
              onActiveInputChanged: (stream: MediaStream | null) => Promise<void>,
              options?: AudioHelper.Options) {
>>>>>>> 20aa4c3f
    super();

    options = Object.assign({
      AudioContext: typeof AudioContext !== 'undefined' && AudioContext,
      setSinkId: typeof HTMLAudioElement !== 'undefined' && (HTMLAudioElement.prototype as any).setSinkId,
    }, options);

<<<<<<< HEAD
    this._getUserMedia = getUserMedia;
=======
    this._updateUserOptions(options);

    this._audioProcessorEventObserver = options.audioProcessorEventObserver;
>>>>>>> 20aa4c3f
    this._mediaDevices = options.mediaDevices || navigator.mediaDevices;
    this._onActiveInputChanged = onActiveInputChanged;
    this._enumerateDevices = typeof options.enumerateDevices === 'function'
      ? options.enumerateDevices
      : this._mediaDevices && this._mediaDevices.enumerateDevices.bind(this._mediaDevices);

    const isAudioContextSupported: boolean = !!(options.AudioContext || options.audioContext);
    const isEnumerationSupported: boolean = !!this._enumerateDevices;

    if (options.enabledSounds) {
      this._enabledSounds = options.enabledSounds;
    }

    const isSetSinkSupported: boolean = typeof options.setSinkId === 'function';
    this.isOutputSelectionSupported = isEnumerationSupported && isSetSinkSupported;
    this.isVolumeSupported = isAudioContextSupported;

    if (this.isVolumeSupported) {
      this._audioContext = options.audioContext || options.AudioContext && new options.AudioContext();
      if (this._audioContext) {
        this._inputVolumeAnalyser = this._audioContext.createAnalyser();
        this._inputVolumeAnalyser.fftSize = 32;
        this._inputVolumeAnalyser.smoothingTimeConstant = 0.3;
      }
    }

    this.ringtoneDevices = new OutputDeviceCollection('ringtone',
      this.availableOutputDevices, onActiveOutputsChanged, this.isOutputSelectionSupported);
    this.speakerDevices = new OutputDeviceCollection('speaker',
      this.availableOutputDevices, onActiveOutputsChanged, this.isOutputSelectionSupported);

    this.addListener('newListener', (eventName: string) => {
      if (eventName === 'inputVolume') {
        this._maybeStartPollingVolume();
      }
    });

    this.addListener('removeListener', (eventName: string) => {
      if (eventName === 'inputVolume') {
        this._maybeStopPollingVolume();
      }
    });

    this.once('newListener', () => {
      // NOTE (rrowland): Ideally we would only check isEnumerationSupported here, but
      //   in at least one browser version (Tested in FF48) enumerateDevices actually
      //   returns bad data for the listed devices. Instead, we check for
      //   isOutputSelectionSupported to avoid these quirks that may negatively affect customers.
      if (!this.isOutputSelectionSupported) {
        this._log.warn('Warning: This browser does not support audio output selection.');
      }

      if (!this.isVolumeSupported) {
        this._log.warn(`Warning: This browser does not support Twilio's volume indicator feature.`);
      }
    });

    if (isEnumerationSupported) {
      this._initializeEnumeration();
    }
  }

  /**
<<<<<<< HEAD
   * Current state of the enabled sounds
   * @private
   */
  _getEnabledSounds(): Record<Device.ToggleableSound, boolean> {
    return this._enabledSounds;
=======
   * Destroy this AudioHelper instance
   * @private
   */
  _destroy(): void {
    this._stopDefaultInputDeviceStream();
    this._stopSelectedInputDeviceStream();
    this._destroyProcessedStream();
    this._maybeStopPollingVolume();
    this.removeAllListeners();
    this._unbind();
>>>>>>> 20aa4c3f
  }

  /**
   * Start polling volume if it's supported and there's an input stream to poll.
   * @private
   */
  _maybeStartPollingVolume(): void {
    if (!this.isVolumeSupported || !this.inputStream) { return; }

    this._updateVolumeSource();

    if (this._isPollingInputVolume || !this._inputVolumeAnalyser) { return; }

    const bufferLength: number = this._inputVolumeAnalyser.frequencyBinCount;
    const buffer: Uint8Array = new Uint8Array(bufferLength);

    this._isPollingInputVolume = true;

    const emitVolume = (): void => {
      if (!this._isPollingInputVolume) { return; }

      if (this._inputVolumeAnalyser) {
        this._inputVolumeAnalyser.getByteFrequencyData(buffer);
        const inputVolume: number = average(buffer);

        this.emit('inputVolume', inputVolume / 255);
      }

      requestAnimationFrame(emitVolume);
    };

    requestAnimationFrame(emitVolume);
  }

  /**
   * Stop polling volume if it's currently polling and there are no listeners.
   * @private
   */
  _maybeStopPollingVolume(): void {
    if (!this.isVolumeSupported) { return; }

    if (!this._isPollingInputVolume || (this.inputStream && this.listenerCount('inputVolume'))) {
      return;
    }

    if (this._inputVolumeSource) {
      this._inputVolumeSource.disconnect();
      delete this._inputVolumeSource;
    }

    this._isPollingInputVolume = false;
  }

  /**
   * Call getUserMedia with specified constraints
   * @private
   */
  _openDefaultDeviceWithConstraints(constraints: MediaStreamConstraints): Promise<MediaStream> {
    this._log.info('Opening default device with constraints', constraints);
    return this._getUserMedia(constraints).then((stream: MediaStream) => {

      this._log.info('Opened default device. Updating available devices.');
      // Ensures deviceId's and labels are populated after the gUM call
      // by calling enumerateDevices
      this._updateAvailableDevices().catch(error => {
        // Ignore error, we don't want to break the call flow
        this._log.warn('Unable to updateAvailableDevices after gUM call', error);
      });
      this._defaultInputDeviceStream = stream;
      return this._maybeCreateProcessedStream(stream);
    });
  }

  /**
   * Stop the default audio stream
   * @private
   */
  _stopDefaultInputDeviceStream(): void {
    if (this._defaultInputDeviceStream) {
      this._log.info('stopping default device stream');
      this._defaultInputDeviceStream.getTracks().forEach(track => track.stop());
      this._defaultInputDeviceStream = null;
      this._destroyProcessedStream();
    }
  }

  /**
   * Unbind the listeners from mediaDevices.
   * @private
   */
  _unbind(): void {
    if (!this._mediaDevices || !this._enumerateDevices) {
      throw new NotSupportedError('Enumeration is not supported');
    }

    if (this._mediaDevices.removeEventListener) {
      this._mediaDevices.removeEventListener('devicechange', this._updateAvailableDevices);
    }
  }

  /**
   * Update the available input and output devices
   * @private
   */
  _updateAvailableDevices = (): Promise<void> => {
    if (!this._mediaDevices || !this._enumerateDevices) {
      return Promise.reject('Enumeration not supported');
    }

    return this._enumerateDevices().then((devices: MediaDeviceInfo[]) => {
      this._updateDevices(devices.filter((d: MediaDeviceInfo) => d.kind === 'audiooutput'),
        this.availableOutputDevices,
        this._removeLostOutput);

      this._updateDevices(devices.filter((d: MediaDeviceInfo) => d.kind === 'audioinput'),
        this.availableInputDevices,
        this._removeLostInput);

      const defaultDevice = this.availableOutputDevices.get('default')
        || Array.from(this.availableOutputDevices.values())[0];

      [this.speakerDevices, this.ringtoneDevices].forEach(outputDevices => {
        if (!outputDevices.get().size && this.availableOutputDevices.size && this.isOutputSelectionSupported) {
          outputDevices.set(defaultDevice.deviceId)
            .catch((reason) => {
              this._log.warn(`Unable to set audio output devices. ${reason}`);
            });
        }
      });
    });
  }

  /**
<<<<<<< HEAD
=======
   * Update AudioHelper options that can be changed by the user
   * @private
   */
  _updateUserOptions(options: AudioHelper.Options): void {
    if (typeof options.enumerateDevices === 'function') {
      this._enumerateDevices = options.enumerateDevices;
    }
    if (typeof options.getUserMedia === 'function') {
      this._getUserMedia = options.getUserMedia;
    }
  }

  /**
   * Adds an {@link AudioProcessor} object. Once added, the AudioHelper will route
   * the input audio stream through the processor before sending the audio
   * stream to Twilio. Only one AudioProcessor can be added at this time.
   *
   * See the {@link AudioProcessor} interface for an example.
   *
   * @param processor The AudioProcessor to add.
   * @returns
   */
  addProcessor(processor: AudioProcessor): Promise<void> {
    this._log.debug('.addProcessor');

    if (this._processor) {
      throw new NotSupportedError('Adding multiple AudioProcessors is not supported at this time.');
    }

    if (typeof processor !== 'object' || processor === null) {
      throw new InvalidArgumentError('Missing AudioProcessor argument.');
    }

    if (typeof processor.createProcessedStream !== 'function') {
      throw new InvalidArgumentError('Missing createProcessedStream() method.');
    }

    if (typeof processor.destroyProcessedStream !== 'function') {
      throw new InvalidArgumentError('Missing destroyProcessedStream() method.');
    }

    this._processor = processor;
    this._audioProcessorEventObserver.emit('add');
    return this._restartStreams();
  }

  /**
>>>>>>> 20aa4c3f
   * Enable or disable the disconnect sound.
   * @param doEnable Passing `true` will enable the sound and `false` will disable the sound.
   * Not passing this parameter will not alter the enable-status of the sound.
   * @returns The enable-status of the sound.
   */
  disconnect(doEnable?: boolean): boolean {
<<<<<<< HEAD
=======
    this._log.debug('.disconnect', doEnable);
>>>>>>> 20aa4c3f
    return this._maybeEnableSound(Device.SoundName.Disconnect, doEnable);
  }

  /**
   * Enable or disable the incoming sound.
   * @param doEnable Passing `true` will enable the sound and `false` will disable the sound.
   * Not passing this parameter will not alter the enable-status of the sound.
   * @returns The enable-status of the sound.
   */
  incoming(doEnable?: boolean): boolean {
<<<<<<< HEAD
=======
    this._log.debug('.incoming', doEnable);
>>>>>>> 20aa4c3f
    return this._maybeEnableSound(Device.SoundName.Incoming, doEnable);
  }

  /**
   * Enable or disable the outgoing sound.
   * @param doEnable Passing `true` will enable the sound and `false` will disable the sound.
   * Not passing this parameter will not alter the enable-status of the sound.
   * @returns The enable-status of the sound.
   */
  outgoing(doEnable?: boolean): boolean {
<<<<<<< HEAD
=======
    this._log.debug('.outgoing', doEnable);
>>>>>>> 20aa4c3f
    return this._maybeEnableSound(Device.SoundName.Outgoing, doEnable);
  }

  /**
<<<<<<< HEAD
=======
   * Removes an {@link AudioProcessor}. Once removed, the AudioHelper will start using
   * the audio stream from the selected input device for existing or future calls.
   *
   * @param processor The AudioProcessor to remove.
   * @returns
   */
  removeProcessor(processor: AudioProcessor): Promise<void> {
    this._log.debug('.removeProcessor');

    if (typeof processor !== 'object' || processor === null) {
      throw new InvalidArgumentError('Missing AudioProcessor argument.');
    }

    if (this._processor !== processor) {
      throw new InvalidArgumentError('Cannot remove an AudioProcessor that has not been previously added.');
    }

    this._destroyProcessedStream();
    this._processor = null;
    this._audioProcessorEventObserver.emit('remove');
    return this._restartStreams();
  }

  /**
>>>>>>> 20aa4c3f
   * Set the MediaTrackConstraints to be applied on every getUserMedia call for new input
   * device audio. Any deviceId specified here will be ignored. Instead, device IDs should
   * be specified using {@link AudioHelper#setInputDevice}. The returned Promise resolves
   * when the media is successfully reacquired, or immediately if no input device is set.
   * @param audioConstraints - The MediaTrackConstraints to apply.
   */
  setAudioConstraints(audioConstraints: MediaTrackConstraints): Promise<void> {
<<<<<<< HEAD
    this._audioConstraints = Object.assign({}, audioConstraints);
=======
    this._log.debug('.setAudioConstraints', audioConstraints);
    this._audioConstraints = Object.assign({ }, audioConstraints);
>>>>>>> 20aa4c3f
    delete this._audioConstraints.deviceId;

    return this.inputDevice
      ? this._setInputDevice(this.inputDevice.deviceId, true)
      : Promise.resolve();
  }

  /**
   * Replace the current input device with a new device by ID.
   * @param deviceId - An ID of a device to replace the existing
   *   input device with.
   */
  setInputDevice(deviceId: string): Promise<void> {
    this._log.debug('.setInputDevice', deviceId);
    return this._setInputDevice(deviceId, false);
  }

  /**
   * Unset the MediaTrackConstraints to be applied on every getUserMedia call for new input
   * device audio. The returned Promise resolves when the media is successfully reacquired,
   * or immediately if no input device is set.
   */
  unsetAudioConstraints(): Promise<void> {
    this._log.debug('.unsetAudioConstraints');
    this._audioConstraints = null;
    return this.inputDevice
      ? this._setInputDevice(this.inputDevice.deviceId, true)
      : Promise.resolve();
  }

  /**
   * Unset the input device, stopping the tracks. This should only be called when not in a connection, and
   *   will not allow removal of the input device during a live call.
   */
  unsetInputDevice(): Promise<void> {
    this._log.debug('.unsetInputDevice', this.inputDevice);
    if (!this.inputDevice) { return Promise.resolve(); }

    this._destroyProcessedStream();

    return this._onActiveInputChanged(null).then(() => {
      this._replaceStream(null);
      this._inputDevice = null;
      this._maybeStopPollingVolume();
    });
  }

  /**
<<<<<<< HEAD
=======
   * Destroys processed stream and update references
   */
  private _destroyProcessedStream() {
    if (this._processor && this._processedStream) {
      this._log.info('destroying processed stream');
      const processedStream = this._processedStream;
      this._processedStream.getTracks().forEach(track => track.stop());
      this._processedStream = null;
      this._processor.destroyProcessedStream(processedStream);
      this._audioProcessorEventObserver.emit('destroy');
    }
  }

  /**
>>>>>>> 20aa4c3f
   * Get the index of an un-labeled Device.
   * @param mediaDeviceInfo
   * @returns The index of the passed MediaDeviceInfo
   */
  private _getUnknownDeviceIndex(mediaDeviceInfo: MediaDeviceInfo): number {
    const id: string = mediaDeviceInfo.deviceId;
    const kind: string = mediaDeviceInfo.kind;

    let index: number = this._unknownDeviceIndexes[kind][id];
    if (!index) {
      index = Object.keys(this._unknownDeviceIndexes[kind]).length + 1;
      this._unknownDeviceIndexes[kind][id] = index;
    }

    return index;
  }

  /**
   * Initialize output device enumeration.
   */
  private _initializeEnumeration(): void {
    if (!this._mediaDevices || !this._enumerateDevices) {
      throw new NotSupportedError('Enumeration is not supported');
    }

    if (this._mediaDevices.addEventListener) {
      this._mediaDevices.addEventListener('devicechange', this._updateAvailableDevices);
    }

    this._updateAvailableDevices().then(() => {
      if (!this.isOutputSelectionSupported) { return; }

      Promise.all([
        this.speakerDevices.set('default'),
        this.ringtoneDevices.set('default'),
      ]).catch(reason => {
        this._log.warn(`Warning: Unable to set audio output devices. ${reason}`);
      });
    });
  }

  /**
<<<<<<< HEAD
=======
   * Route input stream to the processor if it exists
   */
  private _maybeCreateProcessedStream(stream: MediaStream): Promise<MediaStream> {
    if (this._processor) {
      this._log.info('Creating processed stream');
      return this._processor.createProcessedStream(stream).then((processedStream: MediaStream) => {
        this._processedStream = processedStream;
        this._audioProcessorEventObserver.emit('create');
        return this._processedStream;
      });
    }
    return Promise.resolve(stream);
  }

  /**
>>>>>>> 20aa4c3f
   * Set whether the sound is enabled or not
   * @param soundName
   * @param doEnable
   * @returns Whether the sound is enabled or not
   */
  private _maybeEnableSound(soundName: Device.ToggleableSound, doEnable?: boolean): boolean {
    if (typeof doEnable !== 'undefined') {
      this._enabledSounds[soundName] = doEnable;
    }
    return this._enabledSounds[soundName];
  }

  /**
   * Remove an input device from inputs
   * @param lostDevice
   * @returns Whether the device was active
   */
  private _removeLostInput = (lostDevice: MediaDeviceInfo): boolean => {
    if (!this.inputDevice || this.inputDevice.deviceId !== lostDevice.deviceId) {
      return false;
    }

    this._destroyProcessedStream();
    this._replaceStream(null);
    this._inputDevice = null;
    this._maybeStopPollingVolume();

    const defaultDevice: MediaDeviceInfo = this.availableInputDevices.get('default')
      || Array.from(this.availableInputDevices.values())[0];

    if (defaultDevice) {
      this.setInputDevice(defaultDevice.deviceId);
    }

    return true;
  }

  /**
   * Remove an input device from outputs
   * @param lostDevice
   * @returns Whether the device was active
   */
  private _removeLostOutput = (lostDevice: MediaDeviceInfo): boolean => {
    const wasSpeakerLost: boolean = this.speakerDevices.delete(lostDevice);
    const wasRingtoneLost: boolean = this.ringtoneDevices.delete(lostDevice);
    return wasSpeakerLost || wasRingtoneLost;
  }

  /**
   * Stop the tracks on the current input stream before replacing it with the passed stream.
   * @param stream - The new stream
   */
  private _replaceStream(stream: MediaStream | null): void {
    this._log.info('Replacing with new stream.');
    if (this._selectedInputDeviceStream) {
      this._log.info('Old stream detected. Stopping tracks.');
      this._stopSelectedInputDeviceStream();
    }

    this._selectedInputDeviceStream = stream;
  }

  /**
   * Restart the active streams
   */
  private _restartStreams(): Promise<void> {
    if (this.inputDevice && this._selectedInputDeviceStream) {
      this._log.info('Restarting selected input device');
      return this._setInputDevice(this.inputDevice.deviceId, true);
    }

    if (this._defaultInputDeviceStream) {
      const defaultDevice = this.availableInputDevices.get('default')
      || Array.from(this.availableInputDevices.values())[0];

      this._log.info('Restarting default input device, now becoming selected.');
      return this._setInputDevice(defaultDevice.deviceId, true);
    }

    return Promise.resolve();
  }

  /**
   * Replace the current input device with a new device by ID.
   * @param deviceId - An ID of a device to replace the existing
   *   input device with.
   * @param forceGetUserMedia - If true, getUserMedia will be called even if
   *   the specified device is already active.
   */
  private _setInputDevice(deviceId: string, forceGetUserMedia: boolean): Promise<void> {
    if (typeof deviceId !== 'string') {
      return Promise.reject(new InvalidArgumentError('Must specify the device to set'));
    }

    const device: MediaDeviceInfo | undefined = this.availableInputDevices.get(deviceId);
    if (!device) {
      return Promise.reject(new InvalidArgumentError(`Device not found: ${deviceId}`));
    }

    this._log.info('Setting input device. ID: ' + deviceId);

    if (this._inputDevice && this._inputDevice.deviceId === deviceId && this._selectedInputDeviceStream) {
      if (!forceGetUserMedia) {
        return Promise.resolve();
      }

      // If the currently active track is still in readyState `live`, gUM may return the same track
      // rather than returning a fresh track.
      this._log.info('Same track detected on setInputDevice, stopping old tracks.');
      this._stopSelectedInputDeviceStream();
    }

    // Release the default device in case it was created previously
    this._stopDefaultInputDeviceStream();

    const constraints = { audio: Object.assign({ deviceId: { exact: deviceId } }, this.audioConstraints) };
    this._log.info('setInputDevice: getting new tracks.');
    return this._getUserMedia(constraints).then((originalStream: MediaStream) => {

      this._destroyProcessedStream();

      return this._maybeCreateProcessedStream(originalStream).then((newStream) => {
        this._log.info('setInputDevice: invoking _onActiveInputChanged.');
        return this._onActiveInputChanged(newStream).then(() => {
          this._replaceStream(originalStream);
          this._inputDevice = device;
          this._maybeStartPollingVolume();
        });
      });
    });
  }

  /**
<<<<<<< HEAD
=======
   * Stop the selected audio stream
   */
  private _stopSelectedInputDeviceStream(): void {
    if (this._selectedInputDeviceStream) {
      this._log.info('Stopping selected device stream');
      this._selectedInputDeviceStream.getTracks().forEach(track => track.stop());
    }
  }

  /**
>>>>>>> 20aa4c3f
   * Update a set of devices.
   * @param updatedDevices - An updated list of available Devices
   * @param availableDevices - The previous list of available Devices
   * @param removeLostDevice - The method to call if a previously available Device is
   *   no longer available.
   */
  private _updateDevices(updatedDevices: MediaDeviceInfo[],
    availableDevices: Map<string, MediaDeviceInfo>,
    removeLostDevice: (lostDevice: MediaDeviceInfo) => boolean): void {
    const updatedDeviceIds: string[] = updatedDevices.map(d => d.deviceId);
    const knownDeviceIds: string[] = Array.from(availableDevices.values()).map(d => d.deviceId);
    const lostActiveDevices: MediaDeviceInfo[] = [];

    // Remove lost devices
    const lostDeviceIds: string[] = difference(knownDeviceIds, updatedDeviceIds);
    lostDeviceIds.forEach((lostDeviceId: string) => {
      const lostDevice: MediaDeviceInfo | undefined = availableDevices.get(lostDeviceId);
      if (lostDevice) {
        availableDevices.delete(lostDeviceId);
        if (removeLostDevice(lostDevice)) { lostActiveDevices.push(lostDevice); }
      }
    });

    // Add any new devices, or devices with updated labels
    let deviceChanged: boolean = false;
    updatedDevices.forEach(newDevice => {
      const existingDevice: MediaDeviceInfo | undefined = availableDevices.get(newDevice.deviceId);
      const newMediaDeviceInfo: MediaDeviceInfo = this._wrapMediaDeviceInfo(newDevice);

      if (!existingDevice || existingDevice.label !== newMediaDeviceInfo.label) {
        availableDevices.set(newDevice.deviceId, newMediaDeviceInfo);
        deviceChanged = true;
      }
    });

    if (deviceChanged || lostDeviceIds.length) {
      // Force a new gUM in case the underlying tracks of the active stream have changed. One
      //   reason this might happen is when `default` is selected and set to a USB device,
      //   then that device is unplugged or plugged back in. We can't check for the 'ended'
      //   event or readyState because it is asynchronous and may take upwards of 5 seconds,
      //   in my testing. (rrowland)
      if (this.inputDevice !== null && this.inputDevice.deviceId === 'default') {
        this._log.warn(`Calling getUserMedia after device change to ensure that the \
          tracks of the active device (default) have not gone stale.`);
        this._setInputDevice(this.inputDevice.deviceId, true);
      }
      this._log.debug('#deviceChange', lostActiveDevices);
      this.emit('deviceChange', lostActiveDevices);
    }
  }

  /**
   * Disconnect the old input volume source, and create and connect a new one with the current
   * input stream.
   */
  private _updateVolumeSource(): void {
    if (!this.inputStream || !this._audioContext || !this._inputVolumeAnalyser) {
      return;
    }

    if (this._inputVolumeSource) {
      this._inputVolumeSource.disconnect();
    }

    try {
<<<<<<< HEAD
      this._inputVolumeSource = this._audioContext.createMediaStreamSource(this._inputStream);
=======
      this._inputVolumeSource = this._audioContext.createMediaStreamSource(this.inputStream);
>>>>>>> 20aa4c3f
      this._inputVolumeSource.connect(this._inputVolumeAnalyser);
    } catch (ex) {
      this._log.warn('Unable to update volume source', ex);
      delete this._inputVolumeSource;
    }
  }

  /**
   * Convert a MediaDeviceInfo to a IMediaDeviceInfoShim.
   * @param mediaDeviceInfo - The info to convert
   * @returns The converted shim
   */
  private _wrapMediaDeviceInfo(mediaDeviceInfo: MediaDeviceInfo): MediaDeviceInfo {
    const options: Record<string, string> = {
      deviceId: mediaDeviceInfo.deviceId,
      groupId: mediaDeviceInfo.groupId,
      kind: mediaDeviceInfo.kind,
      label: mediaDeviceInfo.label,
    };

    if (!options.label) {
      if (options.deviceId === 'default') {
        options.label = 'Default';
      } else {
        const index: number = this._getUnknownDeviceIndex(mediaDeviceInfo);
        options.label = `Unknown ${kindAliases[options.kind]} Device ${index}`;
      }
    }

    return new MediaDeviceInfoShim(options) as MediaDeviceInfo;
  }
}

namespace AudioHelper {
  /**
   * Emitted when the available set of Devices changes.
   * @param lostActiveDevices - An array containing any Devices that were previously active
   * that were lost as a result of this deviceChange event.
   * @example `device.audio.on('deviceChange', lostActiveDevices => { })`
   * @event
   */
  declare function deviceChangeEvent(lostActiveDevices: MediaDeviceInfo[]): void;

  /**
   * Emitted on `requestAnimationFrame` (up to 60fps, depending on browser) with
   *   the current input and output volumes, as a percentage of maximum
   *   volume, between -100dB and -30dB. Represented by a floating point
   *   number.
   * @param inputVolume - A floating point number between 0.0 and 1.0 inclusive.
   * @example `device.audio.on('inputVolume', volume => { })`
   * @event
   */
  declare function inputVolumeEvent(inputVolume: number): void;

  /**
   * An object like MediaDevices.
   * @private
   */
  export interface MediaDevicesLike {
    addEventListener?: (eventName: string, handler: (...args: any[]) => void) => void;
    enumerateDevices: (...args: any[]) => any;
    getUserMedia: (...args: any[]) => any;
    removeEventListener?: (eventName: string, handler: (...args: any[]) => void) => void;
  }

  /**
   * Options that can be passed to the AudioHelper constructor
   * @private
   */
  export interface Options {
    /**
     * A custom replacement for the AudioContext constructor.
     */
    AudioContext?: typeof AudioContext;

    /**
     * An existing AudioContext instance to use.
     */
    audioContext?: AudioContext;

    /**
<<<<<<< HEAD
=======
     * AudioProcessorEventObserver to use
     */
    audioProcessorEventObserver: AudioProcessorEventObserver;

    /**
>>>>>>> 20aa4c3f
     * Whether each sound is enabled.
     */
    enabledSounds?: Record<Device.ToggleableSound, boolean>;

    /**
     * Overrides the native MediaDevices.enumerateDevices API.
     */
    enumerateDevices?: any;

    /**
<<<<<<< HEAD
=======
     * The getUserMedia method to use
     */
    getUserMedia: (constraints: MediaStreamConstraints) => Promise<MediaStream>;

    /**
>>>>>>> 20aa4c3f
     * A custom MediaDevices instance to use.
     */
    mediaDevices?: AudioHelper.MediaDevicesLike;

    /**
     * A custom setSinkId function to use.
     */
    setSinkId?: (sinkId: string) => Promise<void>;
  }
}

export default AudioHelper;<|MERGE_RESOLUTION|>--- conflicted
+++ resolved
@@ -92,8 +92,6 @@
   private _audioContext?: AudioContext;
 
   /**
-<<<<<<< HEAD
-=======
    * The AudioProcessorEventObserver instance to use
    */
   private _audioProcessorEventObserver: AudioProcessorEventObserver;
@@ -107,7 +105,6 @@
   private _defaultInputDeviceStream: MediaStream | null = null;
 
   /**
->>>>>>> 20aa4c3f
    * Whether each sound is enabled.
    */
   private _enabledSounds: Record<Device.ToggleableSound, boolean> = {
@@ -196,14 +193,8 @@
    * @param [options]
    */
   constructor(onActiveOutputsChanged: (type: 'ringtone' | 'speaker', outputIds: string[]) => Promise<void>,
-<<<<<<< HEAD
-    onActiveInputChanged: (stream: MediaStream | null) => Promise<void>,
-    getUserMedia: (constraints: MediaStreamConstraints) => Promise<MediaStream>,
-    options?: AudioHelper.Options) {
-=======
               onActiveInputChanged: (stream: MediaStream | null) => Promise<void>,
               options?: AudioHelper.Options) {
->>>>>>> 20aa4c3f
     super();
 
     options = Object.assign({
@@ -211,13 +202,9 @@
       setSinkId: typeof HTMLAudioElement !== 'undefined' && (HTMLAudioElement.prototype as any).setSinkId,
     }, options);
 
-<<<<<<< HEAD
-    this._getUserMedia = getUserMedia;
-=======
     this._updateUserOptions(options);
 
     this._audioProcessorEventObserver = options.audioProcessorEventObserver;
->>>>>>> 20aa4c3f
     this._mediaDevices = options.mediaDevices || navigator.mediaDevices;
     this._onActiveInputChanged = onActiveInputChanged;
     this._enumerateDevices = typeof options.enumerateDevices === 'function'
@@ -281,13 +268,6 @@
   }
 
   /**
-<<<<<<< HEAD
-   * Current state of the enabled sounds
-   * @private
-   */
-  _getEnabledSounds(): Record<Device.ToggleableSound, boolean> {
-    return this._enabledSounds;
-=======
    * Destroy this AudioHelper instance
    * @private
    */
@@ -298,7 +278,6 @@
     this._maybeStopPollingVolume();
     this.removeAllListeners();
     this._unbind();
->>>>>>> 20aa4c3f
   }
 
   /**
@@ -432,8 +411,6 @@
   }
 
   /**
-<<<<<<< HEAD
-=======
    * Update AudioHelper options that can be changed by the user
    * @private
    */
@@ -481,17 +458,13 @@
   }
 
   /**
->>>>>>> 20aa4c3f
    * Enable or disable the disconnect sound.
    * @param doEnable Passing `true` will enable the sound and `false` will disable the sound.
    * Not passing this parameter will not alter the enable-status of the sound.
    * @returns The enable-status of the sound.
    */
   disconnect(doEnable?: boolean): boolean {
-<<<<<<< HEAD
-=======
     this._log.debug('.disconnect', doEnable);
->>>>>>> 20aa4c3f
     return this._maybeEnableSound(Device.SoundName.Disconnect, doEnable);
   }
 
@@ -502,10 +475,7 @@
    * @returns The enable-status of the sound.
    */
   incoming(doEnable?: boolean): boolean {
-<<<<<<< HEAD
-=======
     this._log.debug('.incoming', doEnable);
->>>>>>> 20aa4c3f
     return this._maybeEnableSound(Device.SoundName.Incoming, doEnable);
   }
 
@@ -516,16 +486,11 @@
    * @returns The enable-status of the sound.
    */
   outgoing(doEnable?: boolean): boolean {
-<<<<<<< HEAD
-=======
     this._log.debug('.outgoing', doEnable);
->>>>>>> 20aa4c3f
     return this._maybeEnableSound(Device.SoundName.Outgoing, doEnable);
   }
 
   /**
-<<<<<<< HEAD
-=======
    * Removes an {@link AudioProcessor}. Once removed, the AudioHelper will start using
    * the audio stream from the selected input device for existing or future calls.
    *
@@ -550,7 +515,6 @@
   }
 
   /**
->>>>>>> 20aa4c3f
    * Set the MediaTrackConstraints to be applied on every getUserMedia call for new input
    * device audio. Any deviceId specified here will be ignored. Instead, device IDs should
    * be specified using {@link AudioHelper#setInputDevice}. The returned Promise resolves
@@ -558,12 +522,8 @@
    * @param audioConstraints - The MediaTrackConstraints to apply.
    */
   setAudioConstraints(audioConstraints: MediaTrackConstraints): Promise<void> {
-<<<<<<< HEAD
-    this._audioConstraints = Object.assign({}, audioConstraints);
-=======
     this._log.debug('.setAudioConstraints', audioConstraints);
     this._audioConstraints = Object.assign({ }, audioConstraints);
->>>>>>> 20aa4c3f
     delete this._audioConstraints.deviceId;
 
     return this.inputDevice
@@ -612,8 +572,6 @@
   }
 
   /**
-<<<<<<< HEAD
-=======
    * Destroys processed stream and update references
    */
   private _destroyProcessedStream() {
@@ -628,7 +586,6 @@
   }
 
   /**
->>>>>>> 20aa4c3f
    * Get the index of an un-labeled Device.
    * @param mediaDeviceInfo
    * @returns The index of the passed MediaDeviceInfo
@@ -671,8 +628,6 @@
   }
 
   /**
-<<<<<<< HEAD
-=======
    * Route input stream to the processor if it exists
    */
   private _maybeCreateProcessedStream(stream: MediaStream): Promise<MediaStream> {
@@ -688,7 +643,6 @@
   }
 
   /**
->>>>>>> 20aa4c3f
    * Set whether the sound is enabled or not
    * @param soundName
    * @param doEnable
@@ -822,8 +776,6 @@
   }
 
   /**
-<<<<<<< HEAD
-=======
    * Stop the selected audio stream
    */
   private _stopSelectedInputDeviceStream(): void {
@@ -834,7 +786,6 @@
   }
 
   /**
->>>>>>> 20aa4c3f
    * Update a set of devices.
    * @param updatedDevices - An updated list of available Devices
    * @param availableDevices - The previous list of available Devices
@@ -900,11 +851,7 @@
     }
 
     try {
-<<<<<<< HEAD
-      this._inputVolumeSource = this._audioContext.createMediaStreamSource(this._inputStream);
-=======
       this._inputVolumeSource = this._audioContext.createMediaStreamSource(this.inputStream);
->>>>>>> 20aa4c3f
       this._inputVolumeSource.connect(this._inputVolumeAnalyser);
     } catch (ex) {
       this._log.warn('Unable to update volume source', ex);
@@ -986,14 +933,11 @@
     audioContext?: AudioContext;
 
     /**
-<<<<<<< HEAD
-=======
      * AudioProcessorEventObserver to use
      */
     audioProcessorEventObserver: AudioProcessorEventObserver;
 
     /**
->>>>>>> 20aa4c3f
      * Whether each sound is enabled.
      */
     enabledSounds?: Record<Device.ToggleableSound, boolean>;
@@ -1004,14 +948,11 @@
     enumerateDevices?: any;
 
     /**
-<<<<<<< HEAD
-=======
      * The getUserMedia method to use
      */
     getUserMedia: (constraints: MediaStreamConstraints) => Promise<MediaStream>;
 
     /**
->>>>>>> 20aa4c3f
      * A custom MediaDevices instance to use.
      */
     mediaDevices?: AudioHelper.MediaDevicesLike;
