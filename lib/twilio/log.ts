--- conflicted
+++ resolved
@@ -67,20 +67,9 @@
    * @param [tag] - tag name for the logs
    * @param [options] - Optional settings
    */
-<<<<<<< HEAD
-  constructor(options?: LogOptions) {
-    try {
-      this._log = (options && options.LogLevelModule ? options.LogLevelModule : LogLevelModule).getLogger(PACKAGE_NAME);
-    } catch {
-      // tslint:disable-next-line
-      console.warn('Cannot create custom logger');
-      this._log = console as any;
-    }
-=======
   constructor(tag: string, options?: LogOptions) {
     this._log = Log.getLogLevelInstance(options);
     this._prefix = `[TwilioVoice][${tag}]`;
->>>>>>> 20aa4c3f
   }
 
   /**
