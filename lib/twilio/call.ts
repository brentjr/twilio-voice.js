--- conflicted
+++ resolved
@@ -379,11 +379,7 @@
     });
 
     this._mediaHandler = new (this._options.MediaHandler)
-<<<<<<< HEAD
-      (config.audioHelper, config.pstream, config.getUserMedia, {
-=======
       (config.audioHelper, config.pstream, {
->>>>>>> 20aa4c3f
         RTCPeerConnection: this._options.RTCPeerConnection,
         codecPreferences: this._options.codecPreferences,
         dscp: this._options.dscp,
@@ -403,11 +399,7 @@
     });
 
     this._mediaHandler.onaudio = (remoteAudio: typeof Audio) => {
-<<<<<<< HEAD
-      this._log.info('Remote audio created');
-=======
       this._log.debug('#audio');
->>>>>>> 20aa4c3f
       this.emit('audio', remoteAudio);
     };
 
@@ -828,10 +820,7 @@
     this._cleanupEventListeners();
     this._mediaHandler.close();
     this._status = Call.State.Closed;
-<<<<<<< HEAD
-=======
     this._log.debug('#reject');
->>>>>>> 20aa4c3f
     this.emit('reject');
   }
 
@@ -915,10 +904,7 @@
    * @returns A voice event sid that uniquely identifies the message that was sent.
    */
   sendMessage(message: Call.Message): string {
-<<<<<<< HEAD
-=======
     this._log.debug('.sendMessage', JSON.stringify(message));
->>>>>>> 20aa4c3f
     const { content, contentType, messageType } = message;
 
     if (typeof content === 'undefined' || content === null) {
@@ -1290,11 +1276,7 @@
 
         // We already exceeded max retry time.
         if (Date.now() - this._mediaReconnectStartTime > BACKOFF_CONFIG.max) {
-<<<<<<< HEAD
-          this._log.info('Exceeded max ICE retries');
-=======
           this._log.warn('Exceeded max ICE retries');
->>>>>>> 20aa4c3f
           return this._mediaHandler.onerror(MEDIA_DISCONNECT_ERROR);
         }
 
@@ -1372,23 +1354,14 @@
       this._log.warn(`Received a message from a different callsid: ${callsid}`);
       return;
     }
-<<<<<<< HEAD
-
-    this.emit('messageReceived', {
-=======
     const data = {
->>>>>>> 20aa4c3f
       content,
       contentType: contenttype,
       messageType: messagetype,
       voiceEventSid: voiceeventsid,
-<<<<<<< HEAD
-    });
-=======
     };
     this._log.debug('#messageReceived', JSON.stringify(data));
     this.emit('messageReceived', data);
->>>>>>> 20aa4c3f
   }
 
   /**
@@ -1403,10 +1376,7 @@
     }
     const message = this._messages.get(voiceEventSid);
     this._messages.delete(voiceEventSid);
-<<<<<<< HEAD
-=======
     this._log.debug('#messageSent', JSON.stringify(message));
->>>>>>> 20aa4c3f
     this.emit('messageSent', message);
   }
 
